--- conflicted
+++ resolved
@@ -12,23 +12,6 @@
  * them to an Inbox.
  */
 contract InboxValidatorManager is MultisigValidatorManager {
-<<<<<<< HEAD
-    // ============ Events ============
-
-    /**
-     * @notice Emitted when a checkpoint has been signed by a quorum
-     * of validators and cached on an Inbox.
-     * @dev This event allows watchers to observe the signatures they need
-     * to prove fraud on the Outbox.
-     * @param signatures The signatures by a quorum of validators on the
-     * checkpoint.
-     */
-    event Quorum(bytes[] signatures);
-
-    // ============ Modifiers ============
-
-=======
->>>>>>> 5e639a2f
     // ============ Constructor ============
 
     /**
@@ -65,19 +48,11 @@
         IInbox _inbox,
         bytes32 _root,
         uint256 _index,
-<<<<<<< HEAD
-        bytes[] calldata _signatures
-    ) external mustBeQuorum(_root, _index, _signatures) {
-        emit Quorum(_signatures);
-        _inbox.cacheCheckpoint(_root, _index);
-=======
         bytes[] calldata _signatures,
         bytes calldata _message,
         bytes32[32] calldata _proof,
         uint256 _leafIndex
-    ) external {
-        require(isQuorum(_root, _index, _signatures), "!quorum");
+    ) external mustBeQuorum(_root, _index, _signatures) {
         _inbox.process(_root, _index, _message, _proof, _leafIndex);
->>>>>>> 5e639a2f
     }
 }