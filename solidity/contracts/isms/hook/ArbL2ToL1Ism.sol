--- conflicted
+++ resolved
@@ -87,10 +87,6 @@
             uint256 l2Block,
             uint256 l1Block,
             uint256 l2Timestamp,
-<<<<<<< HEAD
-            uint256 value,
-=======
->>>>>>> 734c3301
             bytes memory data
         ) = abi.decode(
                 metadata,
@@ -102,10 +98,6 @@
                     uint256,
                     uint256,
                     uint256,
-<<<<<<< HEAD
-                    uint256,
-=======
->>>>>>> 734c3301
                     bytes
                 )
             );
@@ -140,11 +132,7 @@
             0,
             data
         );
-<<<<<<< HEAD
-
-=======
         // the above bridge call will revert if the verifyMessageId call fails
->>>>>>> 734c3301
         return true;
     }
 
