// SPDX-License-Identifier: Apache-2.0
pragma solidity ^0.8.13;

// ============ Internal Imports ============
import {OwnableMulticall} from "../OwnableMulticall.sol";
import {Router} from "../Router.sol";
import {IInterchainAccountRouter} from "../../interfaces/IInterchainAccountRouter.sol";
import {MinimalProxy} from "../libs/MinimalProxy.sol";
import {CallLib} from "../libs/Call.sol";

// ============ External Imports ============
import {Create2} from "@openzeppelin/contracts/utils/Create2.sol";
import {Address} from "@openzeppelin/contracts/utils/Address.sol";
import {Initializable} from "@openzeppelin/contracts-upgradeable/proxy/utils/Initializable.sol";

/*
 * @title Interchain Accounts Router that relays messages via proxy contracts on other chains.
 * @dev Currently does not support Sovereign Consensus (user specified Interchain Security Modules).
 */
contract InterchainAccountRouter is Router, IInterchainAccountRouter {
    address public immutable implementation;
    bytes32 private immutable bytecodeHash;

    /**
     * @notice Emitted when an interchain account is created (first time message is sent from a given `origin`/`sender` pair)
     * @param origin The domain of the chain where the message was sent from
     * @param sender The address of the account that sent the message
     * @param account The address of the proxy account that was created
     */
    event InterchainAccountCreated(
        uint32 indexed origin,
        address sender,
        address account
    );

    /**
     * @notice Constructor deploys a relay (OwnableMulticall.sol) contract that will be cloned for each interchain account.
     */
    constructor() {
        implementation = address(new OwnableMulticall());
        // cannot be stored immutably because it is dynamically sized
        bytes memory bytecode = MinimalProxy.bytecode(implementation);
        bytecodeHash = keccak256(bytecode);
    }

    /**
     * @notice Initializes the Router contract with Hyperlane core contracts and the address of the interchain security module.
     * @param _mailbox The address of the mailbox contract.
     * @param _interchainGasPaymaster The address of the interchain gas paymaster contract.
     * @param _interchainSecurityModule The address of the interchain security module contract.
     * @param _owner The address with owner privileges.
     */
    function initialize(
        address _mailbox,
        address _interchainGasPaymaster,
<<<<<<< HEAD
        address _interchainSecurityModule
    ) external initializer {
        // Transfer ownership of the contract to `msg.sender`
        __Router_initialize(
=======
        address _interchainSecurityModule,
        address _owner
    ) external initializer {
        __HyperlaneConnectionClient_initialize(
>>>>>>> d3886ed4
            _mailbox,
            _interchainGasPaymaster,
            _interchainSecurityModule,
            _owner
        );
    }

<<<<<<< HEAD
    function initialize(address _mailbox, address _interchainGasPaymaster)
        external
        initializer
    {
        // Transfer ownership of the contract to `msg.sender`
        __Router_initialize(_mailbox, _interchainGasPaymaster);
    }

    function dispatch(uint32 _destinationDomain, Call[] calldata calls)
=======
    /**
     * @notice Dispatches a sequence of calls to be relayed by the sender's interchain account on the destination domain.
     * @param _destinationDomain The domain of the chain where the message will be sent to.
     * @param calls The sequence of calls to be relayed.
     */
    function dispatch(uint32 _destinationDomain, CallLib.Call[] calldata calls)
>>>>>>> d3886ed4
        external
        returns (bytes32)
    {
        return _dispatch(_destinationDomain, abi.encode(msg.sender, calls));
    }

    /**
     * @notice Dispatches a single call to be relayed by the sender's interchain account on the destination domain.
     * @param _destinationDomain The domain of the chain where the message will be sent to.
     * @param target The address of the contract to be called.
     * @param data The ABI-encoded data to be called on target contract.
     * @return The message ID of the dispatched message.
     */
    function dispatch(
        uint32 _destinationDomain,
        address target,
        bytes calldata data
    ) external returns (bytes32) {
        CallLib.Call[] memory calls = new CallLib.Call[](1);
        calls[0] = CallLib.Call({to: target, data: data});
        return _dispatch(_destinationDomain, abi.encode(msg.sender, calls));
    }

    /**
     * @notice Returns the address of the interchain account deployed on the current chain for a given `origin`/`sender` pair.
     * @param _origin The origin domain of the interchain account.
     * @param _sender The parent account address on the origin domain.
     * @return The address of the interchain account.
     */
    function getInterchainAccount(uint32 _origin, address _sender)
        external
        view
        returns (address)
    {
        return _getInterchainAccount(_salt(_origin, _sender));
    }

    /**
     * @notice Returns and deploys (if not already) the interchain account for a given `origin`/`sender` pair.
     * @param _origin The origin domain of the interchain account.
     * @param _sender The parent account address on the origin domain.
     * @return The address of the interchain account.
     */
    function getDeployedInterchainAccount(uint32 _origin, address _sender)
        public
        returns (OwnableMulticall)
    {
        bytes32 salt = _salt(_origin, _sender);
        address interchainAccount = _getInterchainAccount(salt);
        if (!Address.isContract(interchainAccount)) {
            bytes memory bytecode = MinimalProxy.bytecode(implementation);
            interchainAccount = Create2.deploy(0, salt, bytecode);
            OwnableMulticall(interchainAccount).initialize();
            emit InterchainAccountCreated(_origin, _sender, interchainAccount);
        }
        return OwnableMulticall(interchainAccount);
    }

    /**
     * @notice Returns the salt used to deploy the interchain account for a given `origin`/`sender` pair.
     * @param _origin The origin domain of the interchain account.
     * @param _sender The parent account address on the origin domain.
     * @return The CREATE2 salt used for deploying the interchain account.
     */
    function _salt(uint32 _origin, address _sender)
        internal
        pure
        returns (bytes32)
    {
        return bytes32(abi.encodePacked(_origin, _sender));
    }

    /**
     * @notice Returns the address of the interchain account deployed on the current chain for a given salt.
     * @param salt The salt used to deploy the interchain account.
     * @return The address of the interchain account.
     */
    function _getInterchainAccount(bytes32 salt)
        internal
        view
        returns (address)
    {
        return Create2.computeAddress(salt, bytecodeHash);
    }

    /**
     * @notice Handles dispatched messages by relaying calls to the interchain account.
     * @param _origin The origin domain of the interchain account.
     * @param _message The ABI-encoded message containing the sender and the sequence of calls to be relayed.
     */
    function _handle(
        uint32 _origin,
        bytes32, // router sender
        bytes calldata _message
    ) internal override {
        (address sender, CallLib.Call[] memory calls) = abi.decode(
            _message,
            (address, CallLib.Call[])
        );
        getDeployedInterchainAccount(_origin, sender).proxyCalls(calls);
    }
}<|MERGE_RESOLUTION|>--- conflicted
+++ resolved
@@ -53,17 +53,10 @@
     function initialize(
         address _mailbox,
         address _interchainGasPaymaster,
-<<<<<<< HEAD
-        address _interchainSecurityModule
-    ) external initializer {
-        // Transfer ownership of the contract to `msg.sender`
-        __Router_initialize(
-=======
         address _interchainSecurityModule,
         address _owner
     ) external initializer {
         __HyperlaneConnectionClient_initialize(
->>>>>>> d3886ed4
             _mailbox,
             _interchainGasPaymaster,
             _interchainSecurityModule,
@@ -71,24 +64,12 @@
         );
     }
 
-<<<<<<< HEAD
-    function initialize(address _mailbox, address _interchainGasPaymaster)
-        external
-        initializer
-    {
-        // Transfer ownership of the contract to `msg.sender`
-        __Router_initialize(_mailbox, _interchainGasPaymaster);
-    }
-
-    function dispatch(uint32 _destinationDomain, Call[] calldata calls)
-=======
     /**
      * @notice Dispatches a sequence of calls to be relayed by the sender's interchain account on the destination domain.
      * @param _destinationDomain The domain of the chain where the message will be sent to.
      * @param calls The sequence of calls to be relayed.
      */
     function dispatch(uint32 _destinationDomain, CallLib.Call[] calldata calls)
->>>>>>> d3886ed4
         external
         returns (bytes32)
     {
