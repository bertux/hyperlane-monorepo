--- conflicted
+++ resolved
@@ -67,24 +67,13 @@
         _burn(account, amount);
     }
 
-<<<<<<< HEAD
-    function setLimits(
-        address /* _bridge */,
-        uint256 /* _mintingLimit */,
-        uint256 /* _burningLimit */
-    ) external pure {
-        require(false, "setLimits(): not implemented");
-=======
     function setLimits(address, uint256, uint256) external pure {
         assert(false);
->>>>>>> acaa22cd
     }
 
     function owner() external pure returns (address) {
         return address(0x0);
     }
-<<<<<<< HEAD
-=======
 
     function burningCurrentLimitOf(
         address _bridge
@@ -136,5 +125,4 @@
     function withdraw(uint256 _amount) external {
         withdrawTo(msg.sender, _amount);
     }
->>>>>>> acaa22cd
 }