{
  "chains": {
    "ancient8": {
      "aggregationHookFactory": "0xEb9FcFDC9EfDC17c1EC5E1dc085B98485da213D6",
      "aggregationIsmFactory": "0x8F7454AC98228f3504Bb91eA3D8Adafe6406110A",
      "blockExplorers": [
        {
          "apiUrl": "https://scan.ancient8.gg/api",
          "family": "blockscout",
          "name": "Ancient8 Explorer",
          "url": "https://scan.ancient8.gg"
        }
      ],
      "blocks": {
        "confirmations": 1,
        "estimateBlockTime": 2,
        "reorgPeriod": 0
      },
      "chainId": 888888888,
      "displayName": "Ancient8",
      "domainId": 888888888,
      "fallbackRoutingHook": "0x5E01d8F34b629E3f92d69546bbc4142A7Adee7e9",
      "gasCurrencyCoinGeckoId": "ethereum",
      "index": {
        "from": 2507127
      },
      "interchainGasPaymaster": "0x8F1E22d309baa69D398a03cc88E9b46037e988AA",
      "interchainSecurityModule": "0x6E3387e12C6e181BF8e712eCa9c60ccEEaBD1c67",
      "isTestnet": false,
      "mailbox": "0x2f2aFaE1139Ce54feFC03593FeE8AB2aDF4a85A7",
      "merkleRootMultisigIsmFactory": "0x2C1FAbEcd7bFBdEBF27CcdB67baADB38b6Df90fC",
      "merkleTreeHook": "0x811808Dd29ba8B0FC6C0ec0b5537035E59745162",
      "messageIdMultisigIsmFactory": "0x8b83fefd896fAa52057798f6426E9f0B080FCCcE",
      "name": "ancient8",
      "nativeToken": {
        "decimals": 18,
        "name": "Ether",
        "symbol": "ETH"
      },
      "pausableHook": "0x66DC49405Ae2956f7E87FEAa9fE8f506C8987462",
      "protocol": "ethereum",
      "protocolFee": "0xE0C452DDA7506f0F4dE5C8C1d383F7aD866eA4F0",
      "proxyAdmin": "0x0761b0827849abbf7b0cC09CE14e1C93D87f5004",
      "routingIsmFactory": "0x1052eF3419f26Bec74Ed7CEf4a4FA6812Bc09908",
      "rpcUrls": [
        {
          "http": "https://rpc.ancient8.gg"
        }
      ],
      "storageGasOracle": "0x59Bf7c7b458375b1A7c453aE70EaCb376E65CDAF",
      "technicalStack": "other",
      "testRecipient": "0x2Fa570E83009eaEef3a1cbd496a9a30F05266634",
      "validatorAnnounce": "0x931dFCc8c1141D6F532FD023bd87DAe0080c835d"
    },
    "arbitrum": {
      "aggregationHook": "0xe0cb37cFc47296f1c4eD77EFf92Aed478644d10c",
      "aggregationHookFactory": "0x9B5f440bBb64Fee337F37e03362b628711Ea09C7",
      "aggregationIsmFactory": "0xD4883084389fC1Eeb4dAfB2ADcFc36B711c310EB",
      "blockExplorers": [
        {
          "apiUrl": "https://api.arbiscan.io/api",
          "family": "etherscan",
          "name": "Arbiscan",
          "url": "https://arbiscan.io"
        }
      ],
      "blocks": {
        "confirmations": 1,
        "estimateBlockTime": 3,
        "reorgPeriod": 0
      },
      "chainId": 42161,
      "displayName": "Arbitrum",
      "domainId": 42161,
      "fallbackRoutingHook": "0x9e8fFb1c26099e75Dd5D794030e2E9AA51471c25",
      "gasCurrencyCoinGeckoId": "ethereum",
      "gnosisSafeTransactionServiceUrl": "https://safe-transaction-arbitrum.safe.global/",
      "index": {
        "from": 18422579
      },
      "interchainGasPaymaster": "0x3b6044acd6767f017e99318AA6Ef93b7B06A5a22",
      "interchainSecurityModule": "0xD0DBBF922076352cC50B285A0023536561F00EEa",
      "mailbox": "0x979Ca5202784112f4738403dBec5D0F3B9daabB9",
      "merkleRootMultisigIsmFactory": "0x3C330D4A2e2b8443AFaB8E326E64ab4251B7Eae0",
      "merkleTreeHook": "0x748040afB89B8FdBb992799808215419d36A0930",
      "messageIdMultisigIsmFactory": "0x12Df53079d399a47e9E730df095b712B0FDFA791",
      "name": "arbitrum",
      "nativeToken": {
        "decimals": 18,
        "name": "Ether",
        "symbol": "ETH"
      },
      "pausableHook": "0xEf30f29Dcd3FCB1DCcDA9C7Cbf2A5957E8Ee9Cc3",
      "protocol": "ethereum",
      "protocolFee": "0xD0199067DACb8526e7dc524a9a7DCBb57Cd25421",
      "proxyAdmin": "0x80Cebd56A65e46c474a1A101e89E76C4c51D179c",
      "routingIsmFactory": "0xa2931C37957f3079d3B21b877d56E1db930e02a5",
      "rpcUrls": [
        {
          "http": "https://arb1.arbitrum.io/rpc"
        }
      ],
      "storageGasOracle": "0xD3805207b65d99C075ceA938Fa7c0587026a5DF5",
<<<<<<< HEAD
      "technicalStack": "arbitrumnitro",
      "testRecipient": "0x36FdA966CfffF8a9Cdc814f546db0e6378bFef35",
      "testTokenRecipient": "0x85ac1164878e017b67660a74ff1f41f3D05C02Bb",
      "validatorAnnounce": "0x1df063280C4166AF9a725e3828b4dAC6c7113B08"
=======
      "proxyAdmin": "0x80Cebd56A65e46c474a1A101e89E76C4c51D179c",
      "staticMerkleRootMultisigIsmFactory": "0x3C330D4A2e2b8443AFaB8E326E64ab4251B7Eae0",
      "staticMessageIdMultisigIsmFactory": "0x12Df53079d399a47e9E730df095b712B0FDFA791",
      "staticAggregationIsmFactory": "0xD4883084389fC1Eeb4dAfB2ADcFc36B711c310EB",
      "staticAggregationHookFactory": "0x9B5f440bBb64Fee337F37e03362b628711Ea09C7",
      "merkleTreeHook": "0x748040afB89B8FdBb992799808215419d36A0930",
      "interchainGasPaymaster": "0x3b6044acd6767f017e99318AA6Ef93b7B06A5a22",
      "aggregationHook": "0xe0cb37cFc47296f1c4eD77EFf92Aed478644d10c",
      "protocolFee": "0xD0199067DACb8526e7dc524a9a7DCBb57Cd25421",
      "mailbox": "0x979Ca5202784112f4738403dBec5D0F3B9daabB9",
      "validatorAnnounce": "0x1df063280C4166AF9a725e3828b4dAC6c7113B08",
      "testRecipient": "0x36FdA966CfffF8a9Cdc814f546db0e6378bFef35",
      "testTokenRecipient": "0x85ac1164878e017b67660a74ff1f41f3D05C02Bb",
      "domainRoutingIsmFactory": "0xa2931C37957f3079d3B21b877d56E1db930e02a5",
      "pausableHook": "0xEf30f29Dcd3FCB1DCcDA9C7Cbf2A5957E8Ee9Cc3",
      "fallbackRoutingHook": "0x9e8fFb1c26099e75Dd5D794030e2E9AA51471c25",
      "interchainSecurityModule": "0xD0DBBF922076352cC50B285A0023536561F00EEa",
      "index": {
        "from": 18422579
      }
>>>>>>> b110a73f
    },
    "avalanche": {
      "aggregationHook": "0x0165a22BA489F7DA37DAf6397781777D9FCB5708",
      "aggregationHookFactory": "0x3bF6Ac986C7Af9A9Ac356C0e99C0041EFd8D96e7",
      "aggregationIsmFactory": "0xa5E13796eB7d2EDCc88012c8cfF90D69B51FcF9f",
      "blockExplorers": [
        {
          "apiUrl": "https://api.routescan.io/v2/network/mainnet/evm/43114/etherscan/api",
          "family": "routescan",
          "name": "SnowTrace",
          "url": "https://snowtrace.io"
        }
      ],
      "blocks": {
        "confirmations": 3,
        "estimateBlockTime": 2,
        "reorgPeriod": 3
      },
      "chainId": 43114,
      "displayName": "Avalanche",
      "domainId": 43114,
      "fallbackRoutingHook": "0x61D15D571D5f7A9eF0D1938f072f430bBF024747",
      "gasCurrencyCoinGeckoId": "avalanche-2",
      "gnosisSafeTransactionServiceUrl": "https://safe-transaction-avalanche.safe.global/",
      "index": {
        "from": 36874693
      },
      "interchainGasPaymaster": "0x95519ba800BBd0d34eeAE026fEc620AD978176C0",
      "interchainSecurityModule": "0xA36B02a83564f52d9244310Ea439ee6F6AfeFb60",
      "mailbox": "0xFf06aFcaABaDDd1fb08371f9ccA15D73D51FeBD6",
      "merkleRootMultisigIsmFactory": "0x896cF1D1B66cD211633eDd589fF158E8Cfaf9B54",
      "merkleTreeHook": "0x84eea61D679F42D92145fA052C89900CBAccE95A",
      "messageIdMultisigIsmFactory": "0x8819D653DF5b1FC0DdB32189a2704E471AF8483c",
      "name": "avalanche",
      "nativeToken": {
        "decimals": 18,
        "name": "Avalanche",
        "symbol": "AVAX"
      },
      "pausableHook": "0x239eB860770F1C48ABAC9bE9825d20e3E7c018df",
      "protocol": "ethereum",
      "protocolFee": "0xEc4AdA26E51f2685279F37C8aE62BeAd8212D597",
      "proxyAdmin": "0xd7CF8c05fd81b8cA7CfF8E6C49B08a9D63265c9B",
      "routingIsmFactory": "0x28F7907911C7E321c596686AE6D1F20516450037",
      "rpcUrls": [
        {
          "http": "https://api.avax.network/ext/bc/C/rpc",
          "pagination": {
            "maxBlockRange": 100000,
            "minBlockNumber": 6765067
          }
        }
      ],
      "storageGasOracle": "0x175821F30AdCAA4bbB72Ce98eF76C2E0De2C3f21",
<<<<<<< HEAD
      "testRecipient": "0x36FdA966CfffF8a9Cdc814f546db0e6378bFef35",
      "testTokenRecipient": "0x85ac1164878e017b67660a74ff1f41f3D05C02Bb",
      "validatorAnnounce": "0x9Cad0eC82328CEE2386Ec14a12E81d070a27712f"
=======
      "proxyAdmin": "0xd7CF8c05fd81b8cA7CfF8E6C49B08a9D63265c9B",
      "staticMerkleRootMultisigIsmFactory": "0x896cF1D1B66cD211633eDd589fF158E8Cfaf9B54",
      "staticMessageIdMultisigIsmFactory": "0x8819D653DF5b1FC0DdB32189a2704E471AF8483c",
      "staticAggregationIsmFactory": "0xa5E13796eB7d2EDCc88012c8cfF90D69B51FcF9f",
      "staticAggregationHookFactory": "0x3bF6Ac986C7Af9A9Ac356C0e99C0041EFd8D96e7",
      "merkleTreeHook": "0x84eea61D679F42D92145fA052C89900CBAccE95A",
      "interchainGasPaymaster": "0x95519ba800BBd0d34eeAE026fEc620AD978176C0",
      "aggregationHook": "0x0165a22BA489F7DA37DAf6397781777D9FCB5708",
      "protocolFee": "0xEc4AdA26E51f2685279F37C8aE62BeAd8212D597",
      "mailbox": "0xFf06aFcaABaDDd1fb08371f9ccA15D73D51FeBD6",
      "validatorAnnounce": "0x9Cad0eC82328CEE2386Ec14a12E81d070a27712f",
      "testRecipient": "0x36FdA966CfffF8a9Cdc814f546db0e6378bFef35",
      "testTokenRecipient": "0x85ac1164878e017b67660a74ff1f41f3D05C02Bb",
      "domainRoutingIsmFactory": "0x28F7907911C7E321c596686AE6D1F20516450037",
      "pausableHook": "0x239eB860770F1C48ABAC9bE9825d20e3E7c018df",
      "fallbackRoutingHook": "0x61D15D571D5f7A9eF0D1938f072f430bBF024747",
      "interchainSecurityModule": "0xA36B02a83564f52d9244310Ea439ee6F6AfeFb60",
      "index": {
        "from": 36874693
      }
>>>>>>> b110a73f
    },
    "base": {
      "aggregationHook": "0x13f3d4B0Ee0a713430fded9E18f7fb6c91A6E41F",
      "aggregationHookFactory": "0x1052eF3419f26Bec74Ed7CEf4a4FA6812Bc09908",
      "aggregationIsmFactory": "0xEb9FcFDC9EfDC17c1EC5E1dc085B98485da213D6",
      "blockExplorers": [
        {
          "apiUrl": "https://api.basescan.org/api",
          "family": "etherscan",
          "name": "BaseScan",
          "url": "https://basescan.org"
        }
      ],
      "blocks": {
        "confirmations": 1,
        "estimateBlockTime": 2,
        "reorgPeriod": 1
      },
      "chainId": 8453,
      "displayName": "Base",
      "domainId": 8453,
      "fallbackRoutingHook": "0x4Eb82Ee35b0a1c1d776E3a3B547f9A9bA6FCC9f2",
      "gasCurrencyCoinGeckoId": "ethereum",
      "gnosisSafeTransactionServiceUrl": "https://safe-transaction-base.safe.global/",
      "index": {
        "from": 5695475
      },
      "interchainGasPaymaster": "0xc3F23848Ed2e04C0c6d41bd7804fa8f89F940B94",
      "interchainSecurityModule": "0x5D1e7D7c5B9e6dDC8439F67F10c578f2A1084f6F",
      "mailbox": "0xeA87ae93Fa0019a82A727bfd3eBd1cFCa8f64f1D",
      "merkleRootMultisigIsmFactory": "0x8b83fefd896fAa52057798f6426E9f0B080FCCcE",
      "merkleTreeHook": "0x19dc38aeae620380430C200a6E990D5Af5480117",
      "messageIdMultisigIsmFactory": "0x8F7454AC98228f3504Bb91eA3D8Adafe6406110A",
      "name": "base",
      "nativeToken": {
        "decimals": 18,
        "name": "Ether",
        "symbol": "ETH"
      },
      "pausableHook": "0x46fa3A5780e5B90Eaf34BDED554d5353B5ABE9E7",
      "protocol": "ethereum",
      "protocolFee": "0x99ca8c74cE7Cfa9d72A51fbb05F9821f5f826b3a",
      "proxyAdmin": "0x4Ed7d626f1E96cD1C0401607Bf70D95243E3dEd1",
      "routingIsmFactory": "0x7E27456a839BFF31CA642c060a2b68414Cb6e503",
      "rpcUrls": [
        {
          "http": "https://base.publicnode.com/"
        },
        {
          "http": "https://mainnet.base.org"
        },
        {
          "http": "https://base.blockpi.network/v1/rpc/public"
        }
      ],
<<<<<<< HEAD
      "storageGasOracle": "0xBF12ef4B9f307463D3FB59c3604F294dDCe287E2",
      "validatorAnnounce": "0x182E8d7c5F1B06201b102123FC7dF0EaeB445a7B"
=======
      "staticMerkleRootMultisigIsmFactory": "0x8b83fefd896fAa52057798f6426E9f0B080FCCcE",
      "staticMessageIdMultisigIsmFactory": "0x8F7454AC98228f3504Bb91eA3D8Adafe6406110A",
      "staticAggregationIsmFactory": "0xEb9FcFDC9EfDC17c1EC5E1dc085B98485da213D6",
      "staticAggregationHookFactory": "0x1052eF3419f26Bec74Ed7CEf4a4FA6812Bc09908",
      "proxyAdmin": "0x4Ed7d626f1E96cD1C0401607Bf70D95243E3dEd1",
      "mailbox": "0xeA87ae93Fa0019a82A727bfd3eBd1cFCa8f64f1D",
      "merkleTreeHook": "0x19dc38aeae620380430C200a6E990D5Af5480117",
      "storageGasOracle": "0xBF12ef4B9f307463D3FB59c3604F294dDCe287E2",
      "interchainGasPaymaster": "0xc3F23848Ed2e04C0c6d41bd7804fa8f89F940B94",
      "aggregationHook": "0x13f3d4B0Ee0a713430fded9E18f7fb6c91A6E41F",
      "protocolFee": "0x99ca8c74cE7Cfa9d72A51fbb05F9821f5f826b3a",
      "validatorAnnounce": "0x182E8d7c5F1B06201b102123FC7dF0EaeB445a7B",
      "domainRoutingIsmFactory": "0x7E27456a839BFF31CA642c060a2b68414Cb6e503",
      "pausableHook": "0x46fa3A5780e5B90Eaf34BDED554d5353B5ABE9E7",
      "fallbackRoutingHook": "0x4Eb82Ee35b0a1c1d776E3a3B547f9A9bA6FCC9f2",
      "interchainSecurityModule": "0x5D1e7D7c5B9e6dDC8439F67F10c578f2A1084f6F",
      "index": {
        "from": 5695475
      }
>>>>>>> b110a73f
    },
    "bsc": {
      "aggregationHook": "0x402Fc106576462a892355d69ACF03D46A888ae88",
      "aggregationHookFactory": "0xe70E86a7D1e001D419D71F960Cb6CaD59b6A3dB6",
      "aggregationIsmFactory": "0x38B3878c4fb44d201DA924c4a04bae3EE728c065",
      "blockExplorers": [
        {
          "apiUrl": "https://api.bscscan.com/api",
          "family": "etherscan",
          "name": "BscScan",
          "url": "https://bscscan.com"
        }
      ],
      "blocks": {
        "confirmations": 1,
        "estimateBlockTime": 3,
        "reorgPeriod": 15
      },
      "chainId": 56,
      "displayName": "Binance Smart Chain",
      "displayNameShort": "Binance",
      "domainId": 56,
      "fallbackRoutingHook": "0x237E81f87F57Badad9e09f13CC676D986cA852e7",
      "gasCurrencyCoinGeckoId": "binancecoin",
      "gnosisSafeTransactionServiceUrl": "https://safe-transaction-bsc.safe.global/",
      "index": {
        "from": 32893043
      },
      "interchainGasPaymaster": "0x78E25e7f84416e69b9339B0A6336EB6EFfF6b451",
      "interchainSecurityModule": "0xab3df354baBee6c2B88E2CeD3b2e030e31aA5e61",
      "mailbox": "0x2971b9Aec44bE4eb673DF1B88cDB57b96eefe8a4",
      "merkleRootMultisigIsmFactory": "0xfADBc81Ca8A957F1Bf7c78bCc575b28DBDE042b6",
      "merkleTreeHook": "0xFDb9Cd5f9daAA2E4474019405A328a88E7484f26",
      "messageIdMultisigIsmFactory": "0x4B1d8352E35e3BDE36dF5ED2e73C24E35c4a96b7",
      "name": "bsc",
      "nativeToken": {
        "decimals": 18,
        "name": "BNB",
        "symbol": "BNB"
      },
      "pausableHook": "0x7DBdAd1b4A922B65d37d7258a4227b6658344b7f",
      "protocol": "ethereum",
      "protocolFee": "0xA8Aa5f14a5463a78E45CC068F11c867949F3E367",
      "proxyAdmin": "0x65993Af9D0D3a64ec77590db7ba362D6eB78eF70",
      "routingIsmFactory": "0xe6Af5720d34213C805C08e2470aea979e3F72F75",
      "rpcUrls": [
        {
          "http": "https://rpc.ankr.com/bsc"
        },
        {
          "http": "https://bsc.drpc.org"
        },
        {
          "http": "https://bscrpc.com"
        }
      ],
      "storageGasOracle": "0x91d23D603d60445411C06e6443d81395593B7940",
<<<<<<< HEAD
      "testRecipient": "0x36FdA966CfffF8a9Cdc814f546db0e6378bFef35",
      "testTokenRecipient": "0x85ac1164878e017b67660a74ff1f41f3D05C02Bb",
      "transactionOverrides": {
        "gasPrice": 7000000000
      },
      "validatorAnnounce": "0x7024078130D9c2100fEA474DAD009C2d1703aCcd"
=======
      "proxyAdmin": "0x65993Af9D0D3a64ec77590db7ba362D6eB78eF70",
      "staticMerkleRootMultisigIsmFactory": "0xfADBc81Ca8A957F1Bf7c78bCc575b28DBDE042b6",
      "staticMessageIdMultisigIsmFactory": "0x4B1d8352E35e3BDE36dF5ED2e73C24E35c4a96b7",
      "staticAggregationIsmFactory": "0x38B3878c4fb44d201DA924c4a04bae3EE728c065",
      "staticAggregationHookFactory": "0xe70E86a7D1e001D419D71F960Cb6CaD59b6A3dB6",
      "mailbox": "0x2971b9Aec44bE4eb673DF1B88cDB57b96eefe8a4",
      "merkleTreeHook": "0xFDb9Cd5f9daAA2E4474019405A328a88E7484f26",
      "interchainGasPaymaster": "0x78E25e7f84416e69b9339B0A6336EB6EFfF6b451",
      "aggregationHook": "0x402Fc106576462a892355d69ACF03D46A888ae88",
      "protocolFee": "0xA8Aa5f14a5463a78E45CC068F11c867949F3E367",
      "validatorAnnounce": "0x7024078130D9c2100fEA474DAD009C2d1703aCcd",
      "testRecipient": "0x36FdA966CfffF8a9Cdc814f546db0e6378bFef35",
      "testTokenRecipient": "0x85ac1164878e017b67660a74ff1f41f3D05C02Bb",
      "domainRoutingIsmFactory": "0xe6Af5720d34213C805C08e2470aea979e3F72F75",
      "interchainSecurityModule": "0xab3df354baBee6c2B88E2CeD3b2e030e31aA5e61",
      "fallbackRoutingHook": "0x237E81f87F57Badad9e09f13CC676D986cA852e7",
      "pausableHook": "0x7DBdAd1b4A922B65d37d7258a4227b6658344b7f",
      "index": {
        "from": 32893043
      }
>>>>>>> b110a73f
    },
    "celo": {
      "aggregationHook": "0xc65890329066FB20c339Bc5C22f1756e9D3a4fF5",
      "aggregationHookFactory": "0xc3745652EFB8555A8b064A0EA78d295133d326D2",
      "aggregationIsmFactory": "0x1722dd970a1F56040712129f5Eeb76B003fd7500",
      "blockExplorers": [
        {
          "apiUrl": "https://api.celoscan.io/api",
          "family": "etherscan",
          "name": "CeloScan",
          "url": "https://celoscan.io"
        },
        {
          "apiUrl": "https://explorer.celo.org/mainnet/api",
          "family": "blockscout",
          "name": "Blockscout",
          "url": "https://explorer.celo.org"
        }
      ],
      "blocks": {
        "confirmations": 1,
        "estimateBlockTime": 5,
        "reorgPeriod": 0
      },
      "chainId": 42220,
      "displayName": "Celo",
      "domainId": 42220,
      "domainRoutingIsm": "0xf18E32428dad0802C5D6F723cB80A6Da889777c4",
      "fallbackRoutingHook": "0xDC98a856fb9112894c2fE32267DA8bF35645FAF3",
      "gnosisSafeTransactionServiceUrl": "https://mainnet-tx-svc.celo-safe-prod.celo-networks-dev.org/",
      "index": {
        "from": 22102340
      },
      "interchainGasPaymaster": "0x571f1435613381208477ac5d6974310d88AC7cB7",
      "interchainSecurityModule": "0x99e8E56Dce3402D6E09A82718937fc1cA2A9491E",
      "mailbox": "0x50da3B3907A08a24fe4999F4Dcf337E8dC7954bb",
      "merkleRootMultisigIsmFactory": "0x4C96a1abc44dc846775CE702C9E9BE821D3b487c",
      "merkleTreeHook": "0x04dB778f05854f26E67e0a66b740BBbE9070D366",
      "messageIdMultisigIsmFactory": "0xaB402f227e892Ef37C105bf06619c0fa106a1fB2",
      "name": "celo",
      "nativeToken": {
        "decimals": 18,
        "name": "CELO",
        "symbol": "CELO"
      },
      "pausableHook": "0x80672c5D9Fd26B235654C24adc1CFcDeb8d15115",
      "pausableIsm": "0x6Bc4437ce69696C9461Cbc89582c259AC8847A58",
      "protocol": "ethereum",
      "protocolFee": "0x89886d431f9c3eEE64DCD6dAbA3f7D689D98D899",
      "proxyAdmin": "0x90f9a2E9eCe93516d65FdaB726a3c62F5960a1b9",
      "routingIsmFactory": "0x2A2c22B0a8615ad24839fA6Af302E896Af32d1a3",
      "rpcUrls": [
        {
          "http": "https://forno.celo.org"
        }
      ],
      "staticAggregationIsm": "0x99e8E56Dce3402D6E09A82718937fc1cA2A9491E",
      "storageGasOracle": "0xD9A9966E7dA9a7f0032bF449FB12696a638E673C",
<<<<<<< HEAD
      "testRecipient": "0x36FdA966CfffF8a9Cdc814f546db0e6378bFef35",
      "testTokenRecipient": "0x85ac1164878e017b67660a74ff1f41f3D05C02Bb",
      "validatorAnnounce": "0xCeF677b65FDaA6804d4403083bb12B8dB3991FE1"
=======
      "proxyAdmin": "0x90f9a2E9eCe93516d65FdaB726a3c62F5960a1b9",
      "staticMerkleRootMultisigIsmFactory": "0x4C96a1abc44dc846775CE702C9E9BE821D3b487c",
      "staticMessageIdMultisigIsmFactory": "0xaB402f227e892Ef37C105bf06619c0fa106a1fB2",
      "staticAggregationIsmFactory": "0x1722dd970a1F56040712129f5Eeb76B003fd7500",
      "staticAggregationHookFactory": "0xc3745652EFB8555A8b064A0EA78d295133d326D2",
      "merkleTreeHook": "0x04dB778f05854f26E67e0a66b740BBbE9070D366",
      "interchainGasPaymaster": "0x571f1435613381208477ac5d6974310d88AC7cB7",
      "aggregationHook": "0xc65890329066FB20c339Bc5C22f1756e9D3a4fF5",
      "protocolFee": "0x89886d431f9c3eEE64DCD6dAbA3f7D689D98D899",
      "mailbox": "0x50da3B3907A08a24fe4999F4Dcf337E8dC7954bb",
      "validatorAnnounce": "0xCeF677b65FDaA6804d4403083bb12B8dB3991FE1",
      "testRecipient": "0x36FdA966CfffF8a9Cdc814f546db0e6378bFef35",
      "testTokenRecipient": "0x85ac1164878e017b67660a74ff1f41f3D05C02Bb",
      "domainRoutingIsmFactory": "0x2A2c22B0a8615ad24839fA6Af302E896Af32d1a3",
      "domainRoutingIsm": "0xf18E32428dad0802C5D6F723cB80A6Da889777c4",
      "pausableIsm": "0x6Bc4437ce69696C9461Cbc89582c259AC8847A58",
      "staticAggregationIsm": "0x99e8E56Dce3402D6E09A82718937fc1cA2A9491E",
      "interchainSecurityModule": "0x99e8E56Dce3402D6E09A82718937fc1cA2A9491E",
      "fallbackRoutingHook": "0xDC98a856fb9112894c2fE32267DA8bF35645FAF3",
      "pausableHook": "0x80672c5D9Fd26B235654C24adc1CFcDeb8d15115",
      "index": {
        "from": 22102340
      }
>>>>>>> b110a73f
    },
    "ethereum": {
      "aggregationHook": "0xb87AC8EA4533AE017604E44470F7c1E550AC6F10",
      "aggregationHookFactory": "0x6D2555A8ba483CcF4409C39013F5e9a3285D3C9E",
      "aggregationIsmFactory": "0x46FA191Ad972D9674Ed752B69f9659A0d7b22846",
      "blockExplorers": [
        {
          "apiUrl": "https://api.etherscan.io/api",
          "family": "etherscan",
          "name": "Etherscan",
          "url": "https://etherscan.io"
        },
        {
          "apiUrl": "https://eth.blockscout.com/api",
          "family": "blockscout",
          "name": "Blockscout",
          "url": "https://blockscout.com/eth/mainnet"
        }
      ],
      "blocks": {
        "confirmations": 3,
        "estimateBlockTime": 13,
        "reorgPeriod": 14
      },
      "chainId": 1,
      "displayName": "Ethereum",
      "domainId": 1,
      "fallbackRoutingHook": "0x571f1435613381208477ac5d6974310d88AC7cB7",
      "gnosisSafeTransactionServiceUrl": "https://safe-transaction-mainnet.safe.global/",
      "index": {
        "from": 18422581
      },
      "interchainGasPaymaster": "0x9e6B1022bE9BBF5aFd152483DAD9b88911bC8611",
      "interchainSecurityModule": "0x43Ce4Eb4aE3585dDe9Ac6967Db5b06f7f6764C8a",
      "mailbox": "0xc005dc82818d67AF737725bD4bf75435d065D239",
      "merkleRootMultisigIsmFactory": "0x47e8aF9e30C32Ab91060ED587894288786761B45",
      "merkleTreeHook": "0x48e6c30B97748d1e2e03bf3e9FbE3890ca5f8CCA",
      "messageIdMultisigIsmFactory": "0xfA21D9628ADce86531854C2B7ef00F07394B0B69",
      "name": "ethereum",
      "nativeToken": {
        "decimals": 18,
        "name": "Ether",
        "symbol": "ETH"
      },
      "pausableHook": "0x3A66Dc852e56d3748838b3C27CF381105b83705b",
      "protocol": "ethereum",
      "protocolFee": "0x8B05BF30F6247a90006c5837eA63C7905D79e6d8",
      "proxyAdmin": "0x75EE15Ee1B4A75Fa3e2fDF5DF3253c25599cc659",
      "routingIsmFactory": "0x28fA9552F19039b450498B0d8e5DEAe0d0aAc559",
      "rpcUrls": [
        {
          "http": "https://ethereum.publicnode.com"
        },
        {
          "http": "https://cloudflare-eth.com"
        }
      ],
      "storageGasOracle": "0xc9a103990A8dB11b4f627bc5CD1D0c2685484Ec5",
      "testRecipient": "0x36FdA966CfffF8a9Cdc814f546db0e6378bFef35",
      "testTokenRecipient": "0x85ac1164878e017b67660a74ff1f41f3D05C02Bb",
      "transactionOverrides": {
        "maxFeePerGas": 150000000000,
        "maxPriorityFeePerGas": 5000000000
      },
<<<<<<< HEAD
      "validatorAnnounce": "0xCe74905e51497b4adD3639366708b821dcBcff96"
=======
      "storageGasOracle": "0xc9a103990A8dB11b4f627bc5CD1D0c2685484Ec5",
      "proxyAdmin": "0x75EE15Ee1B4A75Fa3e2fDF5DF3253c25599cc659",
      "staticMerkleRootMultisigIsmFactory": "0x47e8aF9e30C32Ab91060ED587894288786761B45",
      "staticMessageIdMultisigIsmFactory": "0xfA21D9628ADce86531854C2B7ef00F07394B0B69",
      "staticAggregationIsmFactory": "0x46FA191Ad972D9674Ed752B69f9659A0d7b22846",
      "staticAggregationHookFactory": "0x6D2555A8ba483CcF4409C39013F5e9a3285D3C9E",
      "merkleTreeHook": "0x48e6c30B97748d1e2e03bf3e9FbE3890ca5f8CCA",
      "interchainGasPaymaster": "0x9e6B1022bE9BBF5aFd152483DAD9b88911bC8611",
      "aggregationHook": "0xb87AC8EA4533AE017604E44470F7c1E550AC6F10",
      "protocolFee": "0x8B05BF30F6247a90006c5837eA63C7905D79e6d8",
      "mailbox": "0xc005dc82818d67AF737725bD4bf75435d065D239",
      "validatorAnnounce": "0xCe74905e51497b4adD3639366708b821dcBcff96",
      "testRecipient": "0x36FdA966CfffF8a9Cdc814f546db0e6378bFef35",
      "testTokenRecipient": "0x85ac1164878e017b67660a74ff1f41f3D05C02Bb",
      "domainRoutingIsmFactory": "0x28fA9552F19039b450498B0d8e5DEAe0d0aAc559",
      "pausableHook": "0x3A66Dc852e56d3748838b3C27CF381105b83705b",
      "fallbackRoutingHook": "0x571f1435613381208477ac5d6974310d88AC7cB7",
      "interchainSecurityModule": "0x43Ce4Eb4aE3585dDe9Ac6967Db5b06f7f6764C8a",
      "index": {
        "from": 18422581
      }
>>>>>>> b110a73f
    },
    "gnosis": {
      "aggregationHook": "0xdD1FA1C12496474c1dDC67a658Ba81437F818861",
      "aggregationHookFactory": "0xbC8AA096dabDf4A0200BB9f8D4Cbb644C3D86d7B",
      "aggregationIsmFactory": "0x11EF91d17c5ad3330DbCa709a8841743d3Af6819",
      "blockExplorers": [
        {
          "apiUrl": "https://api.gnosisscan.io/api",
          "family": "etherscan",
          "name": "GnosisScan",
          "url": "https://gnosisscan.io"
        }
      ],
      "blocks": {
        "confirmations": 1,
        "estimateBlockTime": 5,
        "reorgPeriod": 14
      },
      "chainId": 100,
      "displayName": "Gnosis",
      "domainId": 100,
      "fallbackRoutingHook": "0x24f5E353dD03E103Ba2372F7D6FC0cf3A66f849c",
      "gasCurrencyCoinGeckoId": "xdai",
      "gnosisSafeTransactionServiceUrl": "https://safe-transaction-gnosis-chain.safe.global/",
      "index": {
        "from": 30620793
      },
      "interchainGasPaymaster": "0xDd260B99d302f0A3fF885728c086f729c06f227f",
      "interchainSecurityModule": "0x8e1aa0687B6d939D5a44304D13B7c922ebB012f1",
      "mailbox": "0xaD09d78f4c6b9dA2Ae82b1D34107802d380Bb74f",
      "merkleRootMultisigIsmFactory": "0x8E273260EAd8B72A085B19346A676d355740e875",
      "merkleTreeHook": "0x2684C6F89E901987E1FdB7649dC5Be0c57C61645",
      "messageIdMultisigIsmFactory": "0x603f46cc520d2fc22957b81e206408590808F02F",
      "name": "gnosis",
      "nativeToken": {
        "decimals": 18,
        "name": "xDai",
        "symbol": "xDai"
      },
      "pausableHook": "0xf728C884De5275a608dEC222dACd0f2BF2E23AB6",
      "protocol": "ethereum",
      "protocolFee": "0x9c2214467Daf9e2e1F45b36d08ce0b9C65BFeA88",
      "proxyAdmin": "0x81a92A1a272cb09d7b4970b07548463dC7aE0cB7",
      "routingIsmFactory": "0xbB5Df000113e767dE11343A16f83De733e5bCC0F",
      "rpcUrls": [
        {
          "http": "https://rpc.gnosischain.com",
          "pagination": {
            "maxBlockRange": 10000,
            "minBlockNumber": 25997478
          }
        }
      ],
      "storageGasOracle": "0x5E01d8F34b629E3f92d69546bbc4142A7Adee7e9",
<<<<<<< HEAD
      "testRecipient": "0x36FdA966CfffF8a9Cdc814f546db0e6378bFef35",
      "testTokenRecipient": "0x85ac1164878e017b67660a74ff1f41f3D05C02Bb",
      "validatorAnnounce": "0x87ED6926abc9E38b9C7C19f835B41943b622663c"
=======
      "proxyAdmin": "0x81a92A1a272cb09d7b4970b07548463dC7aE0cB7",
      "staticMerkleRootMultisigIsmFactory": "0x8E273260EAd8B72A085B19346A676d355740e875",
      "staticMessageIdMultisigIsmFactory": "0x603f46cc520d2fc22957b81e206408590808F02F",
      "staticAggregationIsmFactory": "0x11EF91d17c5ad3330DbCa709a8841743d3Af6819",
      "staticAggregationHookFactory": "0xbC8AA096dabDf4A0200BB9f8D4Cbb644C3D86d7B",
      "mailbox": "0xaD09d78f4c6b9dA2Ae82b1D34107802d380Bb74f",
      "merkleTreeHook": "0x2684C6F89E901987E1FdB7649dC5Be0c57C61645",
      "interchainGasPaymaster": "0xDd260B99d302f0A3fF885728c086f729c06f227f",
      "aggregationHook": "0xdD1FA1C12496474c1dDC67a658Ba81437F818861",
      "protocolFee": "0x9c2214467Daf9e2e1F45b36d08ce0b9C65BFeA88",
      "validatorAnnounce": "0x87ED6926abc9E38b9C7C19f835B41943b622663c",
      "testRecipient": "0x36FdA966CfffF8a9Cdc814f546db0e6378bFef35",
      "testTokenRecipient": "0x85ac1164878e017b67660a74ff1f41f3D05C02Bb",
      "domainRoutingIsmFactory": "0xbB5Df000113e767dE11343A16f83De733e5bCC0F",
      "pausableHook": "0xf728C884De5275a608dEC222dACd0f2BF2E23AB6",
      "fallbackRoutingHook": "0x24f5E353dD03E103Ba2372F7D6FC0cf3A66f849c",
      "interchainSecurityModule": "0x8e1aa0687B6d939D5a44304D13B7c922ebB012f1",
      "index": {
        "from": 30620793
      }
>>>>>>> b110a73f
    },
    "inevm": {
      "aggregationHook": "0xe0dDb5dE7D52918237cC1Ae131F29dcAbcb0F62B",
      "aggregationHookFactory": "0xEb9FcFDC9EfDC17c1EC5E1dc085B98485da213D6",
      "aggregationIsmFactory": "0x8F7454AC98228f3504Bb91eA3D8Adafe6406110A",
      "blockExplorers": [
        {
          "apiUrl": "https://inevm.calderaexplorer.xyz/api",
          "family": "blockscout",
          "name": "Caldera inEVM Explorer",
          "url": "https://inevm.calderaexplorer.xyz"
        }
      ],
      "blocks": {
        "confirmations": 1,
        "estimateBlockTime": 3,
        "reorgPeriod": 0
      },
      "chainId": 2525,
      "displayName": "Injective EVM",
      "displayNameShort": "inEVM",
      "domainId": 2525,
      "domainRoutingIsm": "0xBD70Ea9D599a0FC8158B026797177773C3445730",
      "gasCurrencyCoinGeckoId": "injective-protocol",
      "index": {
        "from": 18972465
      },
      "interchainGasPaymaster": "0x19dc38aeae620380430C200a6E990D5Af5480117",
      "interchainSecurityModule": "0x3052aD50De54aAAc5D364d80bBE681d29e924597",
      "mailbox": "0x2f2aFaE1139Ce54feFC03593FeE8AB2aDF4a85A7",
      "merkleRootMultisigIsmFactory": "0x2C1FAbEcd7bFBdEBF27CcdB67baADB38b6Df90fC",
      "merkleTreeHook": "0x0972954923a1e2b2aAb04Fa0c4a0797e5989Cd65",
      "messageIdMultisigIsmFactory": "0x8b83fefd896fAa52057798f6426E9f0B080FCCcE",
      "name": "inevm",
      "nativeToken": {
        "decimals": 18,
        "name": "Injective",
        "symbol": "INJ"
      },
      "pausableHook": "0xBDa330Ea8F3005C421C8088e638fBB64fA71b9e0",
      "pausableIsm": "0x6Fae4D9935E2fcb11fC79a64e917fb2BF14DaFaa",
      "protocol": "ethereum",
      "protocolFee": "0x0D63128D887159d63De29497dfa45AFc7C699AE4",
      "proxyAdmin": "0x0761b0827849abbf7b0cC09CE14e1C93D87f5004",
      "routingIsmFactory": "0x1052eF3419f26Bec74Ed7CEf4a4FA6812Bc09908",
      "rpcUrls": [
        {
          "http": "https://inevm.calderachain.xyz/http"
        }
      ],
<<<<<<< HEAD
      "staticAggregationIsm": "0x3052aD50De54aAAc5D364d80bBE681d29e924597",
      "storageGasOracle": "0x6119E37Bd66406A1Db74920aC79C15fB8411Ba76",
      "validatorAnnounce": "0x15ab173bDB6832f9b64276bA128659b0eD77730B"
=======
      "staticMerkleRootMultisigIsmFactory": "0x8F7454AC98228f3504Bb91eA3D8Adafe6406110A",
      "staticMessageIdMultisigIsmFactory": "0xEb9FcFDC9EfDC17c1EC5E1dc085B98485da213D6",
      "staticAggregationIsmFactory": "0x1052eF3419f26Bec74Ed7CEf4a4FA6812Bc09908",
      "staticAggregationHookFactory": "0x0761b0827849abbf7b0cC09CE14e1C93D87f5004",
      "proxyAdmin": "0x2f2aFaE1139Ce54feFC03593FeE8AB2aDF4a85A7",
      "mailbox": "0x3a464f746D23Ab22155710f44dB16dcA53e0775E",
      "domainRoutingIsm": "0xDEed16fe4b1c9b2a93483EDFf34C77A9b57D31Ff",
      "storageGasOracle": "0x19dc38aeae620380430C200a6E990D5Af5480117",
      "interchainGasPaymaster": "0x0D63128D887159d63De29497dfa45AFc7C699AE4",
      "merkleTreeHook": "0x149db7afD694722747035d5AEC7007ccb6F8f112",
      "aggregationHook": "0x8464aF853363B8d6844070F68b0AB34Cb6523d0F",
      "protocolFee": "0xd83A4F747fE80Ed98839e05079B1B7Fe037b1638",
      "validatorAnnounce": "0x2fa5F5C96419C222cDbCeC797D696e6cE428A7A9",
      "domainRoutingIsmFactory": "0x8358D8291e3bEDb04804975eEa0fe9fe0fAfB147",
      "pausableHook": "0x7556a0E61d577D921Cba8Fca0d7D6299d36E607E",
      "fallbackRoutingHook": "0xD1E267d2d7876e97E217BfE61c34AB50FEF52807",
      "interchainSecurityModule": "0xDEed16fe4b1c9b2a93483EDFf34C77A9b57D31Ff",
      "index": {
        "from": 437300
      }
>>>>>>> b110a73f
    },
    "injective": {
      "bech32Prefix": "inj",
      "blocks": {
        "reorgPeriod": 10
      },
      "canonicalAsset": "inj",
      "chainId": "injective-1",
      "contractAddressBytes": 20,
      "domainId": "6909546",
      "gasPrice": {
        "amount": "700000000",
        "denom": "inj"
      },
      "grpcUrls": [
        {
          "http": "https://injective-grpc.goldenratiostaking.net:443"
        }
      ],
      "index": {
        "chunk": 50,
        "from": 58419500
      },
      "interchainGasPaymaster": "0x27ae52298e5b53b34b7ae0ca63e05845c31e1f59",
      "mailbox": "0x0f7fb53961d70687e352aa55cb329ca76edc0c19",
      "merkleTreeHook": "0x568ad3638447f07def384969f4ea39fae3802962",
      "name": "injective",
      "protocol": "cosmos",
      "rpcUrls": [
        {
          "http": "https://injective-rpc.polkachu.com"
        }
      ],
      "validatorAnnounce": "0x1fb225b2fcfbe75e614a1d627de97ff372242eed"
    },
    "mantapacific": {
      "aggregationHook": "0x8464aF853363B8d6844070F68b0AB34Cb6523d0F",
      "aggregationHookFactory": "0x0761b0827849abbf7b0cC09CE14e1C93D87f5004",
      "aggregationIsmFactory": "0x1052eF3419f26Bec74Ed7CEf4a4FA6812Bc09908",
      "blockExplorers": [
        {
          "apiUrl": "https://pacific-explorer.manta.network/api",
          "family": "blockscout",
          "name": "Manta Pacific Explorer",
          "url": "https://pacific-explorer.manta.network"
        }
      ],
      "blocks": {
        "confirmations": 1,
        "estimateBlockTime": 3,
        "reorgPeriod": 1
      },
      "chainId": 169,
      "displayName": "Manta Pacific",
      "displayNameShort": "Manta",
      "domainId": 169,
      "domainRoutingIsm": "0xDEed16fe4b1c9b2a93483EDFf34C77A9b57D31Ff",
      "fallbackRoutingHook": "0xD1E267d2d7876e97E217BfE61c34AB50FEF52807",
      "gasCurrencyCoinGeckoId": "ethereum",
      "index": {
        "from": 437300
      },
      "interchainGasPaymaster": "0x0D63128D887159d63De29497dfa45AFc7C699AE4",
      "interchainSecurityModule": "0xDEed16fe4b1c9b2a93483EDFf34C77A9b57D31Ff",
      "isTestnet": false,
      "mailbox": "0x3a464f746D23Ab22155710f44dB16dcA53e0775E",
      "merkleRootMultisigIsmFactory": "0x8F7454AC98228f3504Bb91eA3D8Adafe6406110A",
      "merkleTreeHook": "0x149db7afD694722747035d5AEC7007ccb6F8f112",
      "messageIdMultisigIsmFactory": "0xEb9FcFDC9EfDC17c1EC5E1dc085B98485da213D6",
      "name": "mantapacific",
      "nativeToken": {
        "decimals": 18,
        "name": "Ether",
        "symbol": "ETH"
      },
      "pausableHook": "0x7556a0E61d577D921Cba8Fca0d7D6299d36E607E",
      "protocol": "ethereum",
      "protocolFee": "0xd83A4F747fE80Ed98839e05079B1B7Fe037b1638",
      "proxyAdmin": "0x2f2aFaE1139Ce54feFC03593FeE8AB2aDF4a85A7",
      "routingIsmFactory": "0x8358D8291e3bEDb04804975eEa0fe9fe0fAfB147",
      "rpcUrls": [
        {
          "http": "https://pacific-rpc.manta.network/http"
        }
      ],
      "storageGasOracle": "0x19dc38aeae620380430C200a6E990D5Af5480117",
      "testRecipient": "0x4E1c88DD261BEe2941e6c1814597e30F53330428",
      "testTokenRecipient": "0x5060eCD5dFAD300A90592C04e504600A7cdcF70b",
      "validatorAnnounce": "0x2fa5F5C96419C222cDbCeC797D696e6cE428A7A9"
    },
    "moonbeam": {
      "aggregationHook": "0x23cca255aE83F57F39EAf9D14fB9FdaDF22D5863",
      "aggregationHookFactory": "0x59cC3E7A49DdC4893eB8754c7908f96072A7DbE8",
      "aggregationIsmFactory": "0x40c6Abcb6A2CdC8882d4bEcaC47927005c7Bb8c2",
      "blockExplorers": [
        {
          "apiUrl": "https://api-moonbeam.moonscan.io/api",
          "family": "etherscan",
          "name": "MoonScan",
          "url": "https://moonscan.io"
        }
      ],
      "blocks": {
        "confirmations": 2,
        "estimateBlockTime": 12,
        "reorgPeriod": 2
      },
      "chainId": 1284,
      "displayName": "Moonbeam",
      "domainId": 1284,
      "fallbackRoutingHook": "0x6C2D6eA0969F7Aa0A850CCA88c7BFACa563B2361",
      "gnosisSafeTransactionServiceUrl": "https://transaction.multisig.moonbeam.network",
      "index": {
        "from": 4719713
      },
      "interchainGasPaymaster": "0x14760E32C0746094cF14D97124865BC7F0F7368F",
      "interchainSecurityModule": "0x373836DFa82f2D27ec79Ca32A197Aa1665F0E1e9",
      "mailbox": "0x094d03E751f49908080EFf000Dd6FD177fd44CC3",
      "merkleRootMultisigIsmFactory": "0xE2f485bc031Feb5a4C41C1967bf028653d75f0C3",
      "merkleTreeHook": "0x87403b85f6f316e7ba91ba1fa6C3Fb7dD4095547",
      "messageIdMultisigIsmFactory": "0x84Df48F8f241f11d0fA302d09d73030429Bd9C73",
      "name": "moonbeam",
      "nativeToken": {
        "decimals": 18,
        "name": "GLMR",
        "symbol": "GLMR"
      },
      "pausableHook": "0xe28f2AEEB42ee83CAd068D9A9a449c8b868C137f",
      "protocol": "ethereum",
      "protocolFee": "0xCd3e29A9D293DcC7341295996a118913F7c582c0",
      "proxyAdmin": "0x6A9cdA3dd1F593983BFd142Eb35e6ce4137bd5ce",
      "routingIsmFactory": "0x8061Af3A459093540d17823D651BC5E2A92669a7",
      "rpcUrls": [
        {
          "http": "https://rpc.api.moonbeam.network"
        }
      ],
      "storageGasOracle": "0x448b7ADB0dA36d41AA2AfDc9d63b97541A7b3819",
<<<<<<< HEAD
      "testRecipient": "0x36FdA966CfffF8a9Cdc814f546db0e6378bFef35",
      "testTokenRecipient": "0x85ac1164878e017b67660a74ff1f41f3D05C02Bb",
      "validatorAnnounce": "0x8c1001eBee6F25b31863A55EadfF149aF88B356F"
=======
      "proxyAdmin": "0x6A9cdA3dd1F593983BFd142Eb35e6ce4137bd5ce",
      "staticMerkleRootMultisigIsmFactory": "0xE2f485bc031Feb5a4C41C1967bf028653d75f0C3",
      "staticMessageIdMultisigIsmFactory": "0x84Df48F8f241f11d0fA302d09d73030429Bd9C73",
      "staticAggregationIsmFactory": "0x40c6Abcb6A2CdC8882d4bEcaC47927005c7Bb8c2",
      "staticAggregationHookFactory": "0x59cC3E7A49DdC4893eB8754c7908f96072A7DbE8",
      "mailbox": "0x094d03E751f49908080EFf000Dd6FD177fd44CC3",
      "merkleTreeHook": "0x87403b85f6f316e7ba91ba1fa6C3Fb7dD4095547",
      "interchainGasPaymaster": "0x14760E32C0746094cF14D97124865BC7F0F7368F",
      "aggregationHook": "0x23cca255aE83F57F39EAf9D14fB9FdaDF22D5863",
      "protocolFee": "0xCd3e29A9D293DcC7341295996a118913F7c582c0",
      "validatorAnnounce": "0x8c1001eBee6F25b31863A55EadfF149aF88B356F",
      "testRecipient": "0x36FdA966CfffF8a9Cdc814f546db0e6378bFef35",
      "testTokenRecipient": "0x85ac1164878e017b67660a74ff1f41f3D05C02Bb",
      "domainRoutingIsmFactory": "0x8061Af3A459093540d17823D651BC5E2A92669a7",
      "pausableHook": "0xe28f2AEEB42ee83CAd068D9A9a449c8b868C137f",
      "fallbackRoutingHook": "0x6C2D6eA0969F7Aa0A850CCA88c7BFACa563B2361",
      "interchainSecurityModule": "0x373836DFa82f2D27ec79Ca32A197Aa1665F0E1e9",
      "index": {
        "from": 4719713
      }
>>>>>>> b110a73f
    },
    "neutron": {
      "bech32Prefix": "neutron",
      "blocks": {
        "reorgPeriod": 1
      },
      "canonicalAsset": "untrn",
      "chainId": "neutron-1",
      "contractAddressBytes": 32,
      "domainId": "1853125230",
      "gasPrice": {
        "amount": "0.57",
        "denom": "untrn"
      },
      "grpcUrls": [
        {
          "http": "http://grpc-kralum.neutron-1.neutron.org:80"
        }
      ],
      "index": {
        "chunk": 50,
        "from": 4000000
      },
      "interchainGasPaymaster": "0x504ee9ac43ec5814e00c7d21869a90ec52becb489636bdf893b7df9d606b5d67",
      "mailbox": "0x848426d50eb2104d5c6381ec63757930b1c14659c40db8b8081e516e7c5238fc",
      "merkleTreeHook": "0xcd30a0001cc1f436c41ef764a712ebabc5a144140e3fd03eafe64a9a24e4e27c",
      "name": "neutron",
      "protocol": "cosmos",
      "rpcUrls": [
        {
          "http": "https://rpc-kralum.neutron-1.neutron.org"
        }
      ],
<<<<<<< HEAD
      "signer": {
        "key": "0x5486418967eabc770b0fcb995f7ef6d9a72f7fc195531ef76c5109f44f51af26",
        "prefix": "neutron",
        "type": "cosmosKey"
      },
      "validatorAnnounce": "0xf3aa0d652226e21ae35cd9035c492ae41725edc9036edf0d6a48701b153b90a0"
=======
      "staticMerkleRootMultisigIsmFactory": "0x2C1FAbEcd7bFBdEBF27CcdB67baADB38b6Df90fC",
      "staticMessageIdMultisigIsmFactory": "0x8b83fefd896fAa52057798f6426E9f0B080FCCcE",
      "staticAggregationIsmFactory": "0x8F7454AC98228f3504Bb91eA3D8Adafe6406110A",
      "staticAggregationHookFactory": "0xEb9FcFDC9EfDC17c1EC5E1dc085B98485da213D6",
      "domainRoutingIsmFactory": "0x1052eF3419f26Bec74Ed7CEf4a4FA6812Bc09908",
      "domainRoutingIsm": "0xBD70Ea9D599a0FC8158B026797177773C3445730",
      "proxyAdmin": "0x0761b0827849abbf7b0cC09CE14e1C93D87f5004",
      "storageGasOracle": "0x6119E37Bd66406A1Db74920aC79C15fB8411Ba76",
      "interchainGasPaymaster": "0x19dc38aeae620380430C200a6E990D5Af5480117",
      "merkleTreeHook": "0x0972954923a1e2b2aAb04Fa0c4a0797e5989Cd65",
      "aggregationHook": "0xe0dDb5dE7D52918237cC1Ae131F29dcAbcb0F62B",
      "protocolFee": "0x0D63128D887159d63De29497dfa45AFc7C699AE4",
      "mailbox": "0x2f2aFaE1139Ce54feFC03593FeE8AB2aDF4a85A7",
      "validatorAnnounce": "0x15ab173bDB6832f9b64276bA128659b0eD77730B",
      "interchainSecurityModule": "0xBD70Ea9D599a0FC8158B026797177773C3445730",
      "index": {
        "from": 18972465
      }
>>>>>>> b110a73f
    },
    "optimism": {
      "aggregationHook": "0x4ccC6d8eB79f2a1EC9bcb0f211fef7907631F91f",
      "aggregationHookFactory": "0x15DEeAB8dECDe553bb0B1F9C00984cbcae1af3D7",
      "aggregationIsmFactory": "0x7491843F3A5Ba24E0f17a22645bDa04A1Ae2c584",
      "blockExplorers": [
        {
          "apiUrl": "https://api-optimistic.etherscan.io/api",
          "family": "etherscan",
          "name": "Etherscan",
          "url": "https://optimistic.etherscan.io"
        }
      ],
      "blocks": {
        "confirmations": 1,
        "estimateBlockTime": 3,
        "reorgPeriod": 0
      },
      "chainId": 10,
      "displayName": "Optimism",
      "domainId": 10,
      "fallbackRoutingHook": "0xD4b132C6d4AA93A4247F1A91e1ED929c0572a43d",
      "gasCurrencyCoinGeckoId": "ethereum",
      "gnosisSafeTransactionServiceUrl": "https://safe-transaction-optimism.safe.global/",
      "index": {
        "from": 111290758
      },
      "interchainGasPaymaster": "0xD8A76C4D91fCbB7Cc8eA795DFDF870E48368995C",
      "interchainSecurityModule": "0x04938856bE60c8e734ffDe5f720E2238302BE8D2",
      "mailbox": "0xd4C1905BB1D26BC93DAC913e13CaCC278CdCC80D",
      "merkleRootMultisigIsmFactory": "0xCA6Cb9Bc3cfF9E11003A06617cF934B684Bc78BC",
      "merkleTreeHook": "0x68eE9bec9B4dbB61f69D9D293Ae26a5AACb2e28f",
      "messageIdMultisigIsmFactory": "0xAa4Be20E9957fE21602c74d7C3cF5CB1112EA9Ef",
      "name": "optimism",
      "nativeToken": {
        "decimals": 18,
        "name": "Ether",
        "symbol": "ETH"
      },
      "pausableHook": "0xf753CA2269c8A7693ce1808b5709Fbf36a65D47A",
      "protocol": "ethereum",
      "protocolFee": "0xD71Ff941120e8f935b8b1E2C1eD72F5d140FF458",
      "proxyAdmin": "0xE047cb95FB3b7117989e911c6afb34771183fC35",
      "routingIsmFactory": "0xD2e905108c5e44dADA680274740f896Ea96Cf2Fb",
      "rpcUrls": [
        {
          "http": "https://mainnet.optimism.io"
        }
      ],
      "storageGasOracle": "0x27e88AeB8EA4B159d81df06355Ea3d20bEB1de38",
<<<<<<< HEAD
      "testRecipient": "0x36FdA966CfffF8a9Cdc814f546db0e6378bFef35",
      "testTokenRecipient": "0x85ac1164878e017b67660a74ff1f41f3D05C02Bb",
      "validatorAnnounce": "0x30f5b08e01808643221528BB2f7953bf2830Ef38"
=======
      "proxyAdmin": "0xE047cb95FB3b7117989e911c6afb34771183fC35",
      "staticMerkleRootMultisigIsmFactory": "0xCA6Cb9Bc3cfF9E11003A06617cF934B684Bc78BC",
      "staticMessageIdMultisigIsmFactory": "0xAa4Be20E9957fE21602c74d7C3cF5CB1112EA9Ef",
      "staticAggregationIsmFactory": "0x7491843F3A5Ba24E0f17a22645bDa04A1Ae2c584",
      "staticAggregationHookFactory": "0x15DEeAB8dECDe553bb0B1F9C00984cbcae1af3D7",
      "merkleTreeHook": "0x68eE9bec9B4dbB61f69D9D293Ae26a5AACb2e28f",
      "interchainGasPaymaster": "0xD8A76C4D91fCbB7Cc8eA795DFDF870E48368995C",
      "aggregationHook": "0x4ccC6d8eB79f2a1EC9bcb0f211fef7907631F91f",
      "protocolFee": "0xD71Ff941120e8f935b8b1E2C1eD72F5d140FF458",
      "mailbox": "0xd4C1905BB1D26BC93DAC913e13CaCC278CdCC80D",
      "validatorAnnounce": "0x30f5b08e01808643221528BB2f7953bf2830Ef38",
      "testRecipient": "0x36FdA966CfffF8a9Cdc814f546db0e6378bFef35",
      "testTokenRecipient": "0x85ac1164878e017b67660a74ff1f41f3D05C02Bb",
      "domainRoutingIsmFactory": "0xD2e905108c5e44dADA680274740f896Ea96Cf2Fb",
      "pausableHook": "0xf753CA2269c8A7693ce1808b5709Fbf36a65D47A",
      "fallbackRoutingHook": "0xD4b132C6d4AA93A4247F1A91e1ED929c0572a43d",
      "interchainSecurityModule": "0x04938856bE60c8e734ffDe5f720E2238302BE8D2",
      "index": {
        "from": 111290758
      }
>>>>>>> b110a73f
    },
    "polygon": {
      "aggregationHook": "0x34dAb05650Cf590088bA18aF9d597f3e081bCc47",
      "aggregationHookFactory": "0xFeeB86e70e4a640cDd29636CCE19BD6fe8628135",
      "aggregationIsmFactory": "0x81AdDD9Ca89105063DaDEBd5B4408551Ce850E22",
      "blockExplorers": [
        {
          "apiUrl": "https://api.polygonscan.com/api",
          "family": "etherscan",
          "name": "PolygonScan",
          "url": "https://polygonscan.com"
        }
      ],
      "blocks": {
        "confirmations": 3,
        "estimateBlockTime": 2,
        "reorgPeriod": 256
      },
      "chainId": 137,
      "displayName": "Polygon",
      "domainId": 137,
      "fallbackRoutingHook": "0xca4cCe24E7e06241846F5EA0cda9947F0507C40C",
      "gasCurrencyCoinGeckoId": "matic-network",
      "gnosisSafeTransactionServiceUrl": "https://safe-transaction-polygon.safe.global/",
      "index": {
        "from": 49108065
      },
      "interchainGasPaymaster": "0x0071740Bf129b05C4684abfbBeD248D80971cce2",
      "interchainSecurityModule": "0x9a795fB62f86146ec06e2377e3C95Af65c7C20eB",
      "mailbox": "0x5d934f4e2f797775e53561bB72aca21ba36B96BB",
      "merkleRootMultisigIsmFactory": "0xa9E0E18E78b098c2DE36c42E4DDEA13ce214c592",
      "merkleTreeHook": "0x73FbD25c3e817DC4B4Cd9d00eff6D83dcde2DfF6",
      "messageIdMultisigIsmFactory": "0xEa5Be2AD66BB1BA321B7aCf0A079fBE304B09Ca0",
      "name": "polygon",
      "nativeToken": {
        "decimals": 18,
        "name": "Ether",
        "symbol": "ETH"
      },
      "pausableHook": "0x748040afB89B8FdBb992799808215419d36A0930",
      "protocol": "ethereum",
      "protocolFee": "0xF8F3629e308b4758F8396606405989F8D8C9c578",
      "proxyAdmin": "0xC4F7590C5d30BE959225dC75640657954A86b980",
      "routingIsmFactory": "0x0d0E816eE4557689d34fAd5885C53b9393C1D9fA",
      "rpcUrls": [
        {
          "http": "https://polygon-bor.publicnode.com"
        },
        {
          "http": "https://polygon-rpc.com"
        },
        {
          "http": "https://rpc.ankr.com/polygon"
        }
      ],
      "storageGasOracle": "0xA3a24EC5670F1F416AB9fD554FcE2f226AE9D7eB",
<<<<<<< HEAD
      "testRecipient": "0x36FdA966CfffF8a9Cdc814f546db0e6378bFef35",
      "testTokenRecipient": "0x85ac1164878e017b67660a74ff1f41f3D05C02Bb",
      "transactionOverrides": {
        "maxFeePerGas": 250000000000,
        "maxPriorityFeePerGas": 50000000000
      },
      "validatorAnnounce": "0x454E1a1E1CA8B51506090f1b5399083658eA4Fc5"
=======
      "proxyAdmin": "0xC4F7590C5d30BE959225dC75640657954A86b980",
      "staticMerkleRootMultisigIsmFactory": "0xa9E0E18E78b098c2DE36c42E4DDEA13ce214c592",
      "staticMessageIdMultisigIsmFactory": "0xEa5Be2AD66BB1BA321B7aCf0A079fBE304B09Ca0",
      "staticAggregationIsmFactory": "0x81AdDD9Ca89105063DaDEBd5B4408551Ce850E22",
      "staticAggregationHookFactory": "0xFeeB86e70e4a640cDd29636CCE19BD6fe8628135",
      "mailbox": "0x5d934f4e2f797775e53561bB72aca21ba36B96BB",
      "merkleTreeHook": "0x73FbD25c3e817DC4B4Cd9d00eff6D83dcde2DfF6",
      "interchainGasPaymaster": "0x0071740Bf129b05C4684abfbBeD248D80971cce2",
      "aggregationHook": "0x34dAb05650Cf590088bA18aF9d597f3e081bCc47",
      "protocolFee": "0xF8F3629e308b4758F8396606405989F8D8C9c578",
      "validatorAnnounce": "0x454E1a1E1CA8B51506090f1b5399083658eA4Fc5",
      "testRecipient": "0x36FdA966CfffF8a9Cdc814f546db0e6378bFef35",
      "testTokenRecipient": "0x85ac1164878e017b67660a74ff1f41f3D05C02Bb",
      "domainRoutingIsmFactory": "0x0d0E816eE4557689d34fAd5885C53b9393C1D9fA",
      "interchainSecurityModule": "0x9a795fB62f86146ec06e2377e3C95Af65c7C20eB",
      "fallbackRoutingHook": "0xca4cCe24E7e06241846F5EA0cda9947F0507C40C",
      "pausableHook": "0x748040afB89B8FdBb992799808215419d36A0930",
      "index": {
        "from": 49108065
      }
>>>>>>> b110a73f
    },
    "polygonzkevm": {
      "aggregationHook": "0x8464aF853363B8d6844070F68b0AB34Cb6523d0F",
      "aggregationHookFactory": "0x0761b0827849abbf7b0cC09CE14e1C93D87f5004",
      "aggregationIsmFactory": "0x1052eF3419f26Bec74Ed7CEf4a4FA6812Bc09908",
      "blockExplorers": [
        {
          "apiUrl": "https://api-zkevm.polygonscan.com/api",
          "family": "etherscan",
          "name": "PolygonScan",
          "url": "https://zkevm.polygonscan.com"
        }
      ],
      "blocks": {
        "confirmations": 1,
        "estimateBlockTime": 10,
        "reorgPeriod": 1
      },
      "chainId": 1101,
      "displayName": "Polygon zkEVM",
      "displayNameShort": "zkEVM",
      "domainId": 1101,
      "fallbackRoutingHook": "0x01aE937A7B05d187bBCBE80F44F41879D3D335a4",
      "gasCurrencyCoinGeckoId": "ethereum",
      "index": {
        "from": 6577743
      },
      "interchainGasPaymaster": "0x0D63128D887159d63De29497dfa45AFc7C699AE4",
      "interchainSecurityModule": "0xf2BEE9D2c15Ba9D7e06799B5912dE1F05533c141",
      "mailbox": "0x3a464f746D23Ab22155710f44dB16dcA53e0775E",
      "merkleRootMultisigIsmFactory": "0x8F7454AC98228f3504Bb91eA3D8Adafe6406110A",
      "merkleTreeHook": "0x149db7afD694722747035d5AEC7007ccb6F8f112",
      "messageIdMultisigIsmFactory": "0xEb9FcFDC9EfDC17c1EC5E1dc085B98485da213D6",
      "name": "polygonzkevm",
      "nativeToken": {
        "decimals": 18,
        "name": "Ether",
        "symbol": "ETH"
      },
      "pausableHook": "0xc2FbB9411186AB3b1a6AFCCA702D1a80B48b197c",
      "protocol": "ethereum",
      "protocolFee": "0xd83A4F747fE80Ed98839e05079B1B7Fe037b1638",
      "proxyAdmin": "0x2f2aFaE1139Ce54feFC03593FeE8AB2aDF4a85A7",
      "routingIsmFactory": "0xe4057c5B0c43Dc18E36b08C39B419F190D29Ac2d",
      "rpcUrls": [
        {
          "http": "https://zkevm-rpc.com"
        },
        {
          "http": "https://rpc.ankr.com/polygon_zkevm"
        }
      ],
<<<<<<< HEAD
      "storageGasOracle": "0x19dc38aeae620380430C200a6E990D5Af5480117",
      "validatorAnnounce": "0x2fa5F5C96419C222cDbCeC797D696e6cE428A7A9"
=======
      "staticMerkleRootMultisigIsmFactory": "0x8F7454AC98228f3504Bb91eA3D8Adafe6406110A",
      "staticMessageIdMultisigIsmFactory": "0xEb9FcFDC9EfDC17c1EC5E1dc085B98485da213D6",
      "staticAggregationIsmFactory": "0x1052eF3419f26Bec74Ed7CEf4a4FA6812Bc09908",
      "staticAggregationHookFactory": "0x0761b0827849abbf7b0cC09CE14e1C93D87f5004",
      "merkleTreeHook": "0x149db7afD694722747035d5AEC7007ccb6F8f112",
      "proxyAdmin": "0x2f2aFaE1139Ce54feFC03593FeE8AB2aDF4a85A7",
      "storageGasOracle": "0x19dc38aeae620380430C200a6E990D5Af5480117",
      "interchainGasPaymaster": "0x0D63128D887159d63De29497dfa45AFc7C699AE4",
      "aggregationHook": "0x8464aF853363B8d6844070F68b0AB34Cb6523d0F",
      "protocolFee": "0xd83A4F747fE80Ed98839e05079B1B7Fe037b1638",
      "mailbox": "0x3a464f746D23Ab22155710f44dB16dcA53e0775E",
      "validatorAnnounce": "0x2fa5F5C96419C222cDbCeC797D696e6cE428A7A9",
      "domainRoutingIsmFactory": "0xe4057c5B0c43Dc18E36b08C39B419F190D29Ac2d",
      "interchainSecurityModule": "0xf2BEE9D2c15Ba9D7e06799B5912dE1F05533c141",
      "fallbackRoutingHook": "0x01aE937A7B05d187bBCBE80F44F41879D3D335a4",
      "pausableHook": "0xc2FbB9411186AB3b1a6AFCCA702D1a80B48b197c",
      "index": {
        "from": 6577743
      }
>>>>>>> b110a73f
    },
    "scroll": {
      "aggregationHook": "0x9Bc0FAf446E128a618A88a2F28960Fb2Ca169faE",
      "aggregationHookFactory": "0xEb9FcFDC9EfDC17c1EC5E1dc085B98485da213D6",
      "aggregationIsmFactory": "0x8F7454AC98228f3504Bb91eA3D8Adafe6406110A",
      "blockExplorers": [
        {
          "apiUrl": "https://api.scrollscan.com/api",
          "family": "etherscan",
          "name": "Scroll Explorer",
          "url": "https://scrollscan.com/"
        }
      ],
      "blocks": {
        "confirmations": 1,
        "estimateBlockTime": 3,
        "reorgPeriod": 1
      },
      "chainId": 534352,
      "displayName": "Scroll",
      "domainId": 534352,
      "fallbackRoutingHook": "0xDa7cECb05C4aeB02c1aFDE277d4306a2da7Bd762",
      "gasCurrencyCoinGeckoId": "ethereum",
      "index": {
        "from": 271840
      },
      "interchainGasPaymaster": "0xBF12ef4B9f307463D3FB59c3604F294dDCe287E2",
      "interchainSecurityModule": "0xaDc0cB48E8DB81855A930C0C1165ea3dCe4Ba5C7",
      "mailbox": "0x2f2aFaE1139Ce54feFC03593FeE8AB2aDF4a85A7",
      "merkleRootMultisigIsmFactory": "0x2C1FAbEcd7bFBdEBF27CcdB67baADB38b6Df90fC",
      "merkleTreeHook": "0x6119E37Bd66406A1Db74920aC79C15fB8411Ba76",
      "messageIdMultisigIsmFactory": "0x8b83fefd896fAa52057798f6426E9f0B080FCCcE",
      "name": "scroll",
      "nativeToken": {
        "decimals": 18,
        "name": "Ether",
        "symbol": "ETH"
      },
      "pausableHook": "0x4Eb82Ee35b0a1c1d776E3a3B547f9A9bA6FCC9f2",
      "protocol": "ethereum",
      "protocolFee": "0xc3F23848Ed2e04C0c6d41bd7804fa8f89F940B94",
      "proxyAdmin": "0x0761b0827849abbf7b0cC09CE14e1C93D87f5004",
      "routingIsmFactory": "0xe03dad16074BC5EEA9A9311257BF02Eb0B6AAA2b",
      "rpcUrls": [
        {
          "http": "https://scroll.blockpi.network/v1/rpc/public"
        }
      ],
<<<<<<< HEAD
      "storageGasOracle": "0x481171eb1aad17eDE6a56005B7F1aB00C581ef13",
      "validatorAnnounce": "0xd83A4F747fE80Ed98839e05079B1B7Fe037b1638"
=======
      "staticMerkleRootMultisigIsmFactory": "0x2C1FAbEcd7bFBdEBF27CcdB67baADB38b6Df90fC",
      "staticMessageIdMultisigIsmFactory": "0x8b83fefd896fAa52057798f6426E9f0B080FCCcE",
      "staticAggregationIsmFactory": "0x8F7454AC98228f3504Bb91eA3D8Adafe6406110A",
      "staticAggregationHookFactory": "0xEb9FcFDC9EfDC17c1EC5E1dc085B98485da213D6",
      "merkleTreeHook": "0x6119E37Bd66406A1Db74920aC79C15fB8411Ba76",
      "proxyAdmin": "0x0761b0827849abbf7b0cC09CE14e1C93D87f5004",
      "storageGasOracle": "0x481171eb1aad17eDE6a56005B7F1aB00C581ef13",
      "interchainGasPaymaster": "0xBF12ef4B9f307463D3FB59c3604F294dDCe287E2",
      "aggregationHook": "0x9Bc0FAf446E128a618A88a2F28960Fb2Ca169faE",
      "protocolFee": "0xc3F23848Ed2e04C0c6d41bd7804fa8f89F940B94",
      "mailbox": "0x2f2aFaE1139Ce54feFC03593FeE8AB2aDF4a85A7",
      "validatorAnnounce": "0xd83A4F747fE80Ed98839e05079B1B7Fe037b1638",
      "domainRoutingIsmFactory": "0xe03dad16074BC5EEA9A9311257BF02Eb0B6AAA2b",
      "pausableHook": "0x4Eb82Ee35b0a1c1d776E3a3B547f9A9bA6FCC9f2",
      "fallbackRoutingHook": "0xDa7cECb05C4aeB02c1aFDE277d4306a2da7Bd762",
      "interchainSecurityModule": "0xaDc0cB48E8DB81855A930C0C1165ea3dCe4Ba5C7",
      "index": {
        "from": 271840
      }
>>>>>>> b110a73f
    },
    "viction": {
      "aggregationHookFactory": "0xEb9FcFDC9EfDC17c1EC5E1dc085B98485da213D6",
      "aggregationIsmFactory": "0x8F7454AC98228f3504Bb91eA3D8Adafe6406110A",
      "blockExplorers": [
        {
          "apiUrl": "https://www.vicscan.xyz/api",
          "family": "other",
          "name": "Vicscan",
          "url": "https://www.vicscan.xyz"
        }
      ],
      "blocks": {
        "confirmations": 1,
        "estimateBlockTime": 2,
        "reorgPeriod": 0
      },
      "chainId": 88,
      "displayName": "Viction",
      "domainId": 88,
      "gasCurrencyCoinGeckoId": "tomochain",
      "index": {
        "chunk": 1000,
        "from": 73573878
      },
      "interchainGasPaymaster": "0x0D63128D887159d63De29497dfa45AFc7C699AE4",
      "interchainSecurityModule": "0xBD70Ea9D599a0FC8158B026797177773C3445730",
      "mailbox": "0x2f2aFaE1139Ce54feFC03593FeE8AB2aDF4a85A7",
      "merkleRootMultisigIsmFactory": "0x2C1FAbEcd7bFBdEBF27CcdB67baADB38b6Df90fC",
      "merkleTreeHook": "0x149db7afD694722747035d5AEC7007ccb6F8f112",
      "messageIdMultisigIsmFactory": "0x8b83fefd896fAa52057798f6426E9f0B080FCCcE",
      "name": "viction",
      "nativeToken": {
        "decimals": 18,
        "name": "Viction",
        "symbol": "VIC"
      },
      "protocol": "ethereum",
      "protocolFee": "0xd83A4F747fE80Ed98839e05079B1B7Fe037b1638",
      "proxyAdmin": "0x0761b0827849abbf7b0cC09CE14e1C93D87f5004",
      "routingIsmFactory": "0x1052eF3419f26Bec74Ed7CEf4a4FA6812Bc09908",
      "rpcUrls": [
        {
          "http": "https://rpc.tomochain.com"
        },
        {
          "http": "https://viction.blockpi.network/v1/rpc/public"
        }
      ],
<<<<<<< HEAD
=======
      "staticMerkleRootMultisigIsmFactory": "0x2C1FAbEcd7bFBdEBF27CcdB67baADB38b6Df90fC",
      "staticMessageIdMultisigIsmFactory": "0x8b83fefd896fAa52057798f6426E9f0B080FCCcE",
      "staticAggregationIsmFactory": "0x8F7454AC98228f3504Bb91eA3D8Adafe6406110A",
      "staticAggregationHookFactory": "0xEb9FcFDC9EfDC17c1EC5E1dc085B98485da213D6",
      "domainRoutingIsmFactory": "0x1052eF3419f26Bec74Ed7CEf4a4FA6812Bc09908",
      "mailbox": "0x2f2aFaE1139Ce54feFC03593FeE8AB2aDF4a85A7",
      "proxyAdmin": "0x0761b0827849abbf7b0cC09CE14e1C93D87f5004",
      "validatorAnnounce": "0x2fa5F5C96419C222cDbCeC797D696e6cE428A7A9",
      "interchainSecurityModule": "0xBD70Ea9D599a0FC8158B026797177773C3445730",
      "merkleTreeHook": "0x149db7afD694722747035d5AEC7007ccb6F8f112",
>>>>>>> b110a73f
      "storageGasOracle": "0x19dc38aeae620380430C200a6E990D5Af5480117",
      "testRecipient": "0x17E216fBb22dF4ef8A6640ae9Cb147C92710ac84",
      "testTokenRecipient": "0xe042D1fbDf59828dd16b9649Ede7abFc856F7a6c",
      "validatorAnnounce": "0x2fa5F5C96419C222cDbCeC797D696e6cE428A7A9"
    }
  },
  "defaultRpcConsensusType": "fallback"
}<|MERGE_RESOLUTION|>--- conflicted
+++ resolved
@@ -1,8 +1,8 @@
 {
   "chains": {
     "ancient8": {
-      "aggregationHookFactory": "0xEb9FcFDC9EfDC17c1EC5E1dc085B98485da213D6",
-      "aggregationIsmFactory": "0x8F7454AC98228f3504Bb91eA3D8Adafe6406110A",
+      "staticAggregationHookFactory": "0xEb9FcFDC9EfDC17c1EC5E1dc085B98485da213D6",
+      "staticAggregationIsmFactory": "0x8F7454AC98228f3504Bb91eA3D8Adafe6406110A",
       "blockExplorers": [
         {
           "apiUrl": "https://scan.ancient8.gg/api",
@@ -28,9 +28,9 @@
       "interchainSecurityModule": "0x6E3387e12C6e181BF8e712eCa9c60ccEEaBD1c67",
       "isTestnet": false,
       "mailbox": "0x2f2aFaE1139Ce54feFC03593FeE8AB2aDF4a85A7",
-      "merkleRootMultisigIsmFactory": "0x2C1FAbEcd7bFBdEBF27CcdB67baADB38b6Df90fC",
+      "staticMerkleRootMultisigIsmFactory": "0x2C1FAbEcd7bFBdEBF27CcdB67baADB38b6Df90fC",
       "merkleTreeHook": "0x811808Dd29ba8B0FC6C0ec0b5537035E59745162",
-      "messageIdMultisigIsmFactory": "0x8b83fefd896fAa52057798f6426E9f0B080FCCcE",
+      "staticMessageIdMultisigIsmFactory": "0x8b83fefd896fAa52057798f6426E9f0B080FCCcE",
       "name": "ancient8",
       "nativeToken": {
         "decimals": 18,
@@ -41,7 +41,7 @@
       "protocol": "ethereum",
       "protocolFee": "0xE0C452DDA7506f0F4dE5C8C1d383F7aD866eA4F0",
       "proxyAdmin": "0x0761b0827849abbf7b0cC09CE14e1C93D87f5004",
-      "routingIsmFactory": "0x1052eF3419f26Bec74Ed7CEf4a4FA6812Bc09908",
+      "domainRoutingIsmFactory": "0x1052eF3419f26Bec74Ed7CEf4a4FA6812Bc09908",
       "rpcUrls": [
         {
           "http": "https://rpc.ancient8.gg"
@@ -54,8 +54,8 @@
     },
     "arbitrum": {
       "aggregationHook": "0xe0cb37cFc47296f1c4eD77EFf92Aed478644d10c",
-      "aggregationHookFactory": "0x9B5f440bBb64Fee337F37e03362b628711Ea09C7",
-      "aggregationIsmFactory": "0xD4883084389fC1Eeb4dAfB2ADcFc36B711c310EB",
+      "staticAggregationHookFactory": "0x9B5f440bBb64Fee337F37e03362b628711Ea09C7",
+      "staticAggregationIsmFactory": "0xD4883084389fC1Eeb4dAfB2ADcFc36B711c310EB",
       "blockExplorers": [
         {
           "apiUrl": "https://api.arbiscan.io/api",
@@ -81,9 +81,9 @@
       "interchainGasPaymaster": "0x3b6044acd6767f017e99318AA6Ef93b7B06A5a22",
       "interchainSecurityModule": "0xD0DBBF922076352cC50B285A0023536561F00EEa",
       "mailbox": "0x979Ca5202784112f4738403dBec5D0F3B9daabB9",
-      "merkleRootMultisigIsmFactory": "0x3C330D4A2e2b8443AFaB8E326E64ab4251B7Eae0",
+      "staticMerkleRootMultisigIsmFactory": "0x3C330D4A2e2b8443AFaB8E326E64ab4251B7Eae0",
       "merkleTreeHook": "0x748040afB89B8FdBb992799808215419d36A0930",
-      "messageIdMultisigIsmFactory": "0x12Df53079d399a47e9E730df095b712B0FDFA791",
+      "staticMessageIdMultisigIsmFactory": "0x12Df53079d399a47e9E730df095b712B0FDFA791",
       "name": "arbitrum",
       "nativeToken": {
         "decimals": 18,
@@ -94,45 +94,22 @@
       "protocol": "ethereum",
       "protocolFee": "0xD0199067DACb8526e7dc524a9a7DCBb57Cd25421",
       "proxyAdmin": "0x80Cebd56A65e46c474a1A101e89E76C4c51D179c",
-      "routingIsmFactory": "0xa2931C37957f3079d3B21b877d56E1db930e02a5",
+      "domainRoutingIsmFactory": "0xa2931C37957f3079d3B21b877d56E1db930e02a5",
       "rpcUrls": [
         {
           "http": "https://arb1.arbitrum.io/rpc"
         }
       ],
       "storageGasOracle": "0xD3805207b65d99C075ceA938Fa7c0587026a5DF5",
-<<<<<<< HEAD
       "technicalStack": "arbitrumnitro",
       "testRecipient": "0x36FdA966CfffF8a9Cdc814f546db0e6378bFef35",
       "testTokenRecipient": "0x85ac1164878e017b67660a74ff1f41f3D05C02Bb",
       "validatorAnnounce": "0x1df063280C4166AF9a725e3828b4dAC6c7113B08"
-=======
-      "proxyAdmin": "0x80Cebd56A65e46c474a1A101e89E76C4c51D179c",
-      "staticMerkleRootMultisigIsmFactory": "0x3C330D4A2e2b8443AFaB8E326E64ab4251B7Eae0",
-      "staticMessageIdMultisigIsmFactory": "0x12Df53079d399a47e9E730df095b712B0FDFA791",
-      "staticAggregationIsmFactory": "0xD4883084389fC1Eeb4dAfB2ADcFc36B711c310EB",
-      "staticAggregationHookFactory": "0x9B5f440bBb64Fee337F37e03362b628711Ea09C7",
-      "merkleTreeHook": "0x748040afB89B8FdBb992799808215419d36A0930",
-      "interchainGasPaymaster": "0x3b6044acd6767f017e99318AA6Ef93b7B06A5a22",
-      "aggregationHook": "0xe0cb37cFc47296f1c4eD77EFf92Aed478644d10c",
-      "protocolFee": "0xD0199067DACb8526e7dc524a9a7DCBb57Cd25421",
-      "mailbox": "0x979Ca5202784112f4738403dBec5D0F3B9daabB9",
-      "validatorAnnounce": "0x1df063280C4166AF9a725e3828b4dAC6c7113B08",
-      "testRecipient": "0x36FdA966CfffF8a9Cdc814f546db0e6378bFef35",
-      "testTokenRecipient": "0x85ac1164878e017b67660a74ff1f41f3D05C02Bb",
-      "domainRoutingIsmFactory": "0xa2931C37957f3079d3B21b877d56E1db930e02a5",
-      "pausableHook": "0xEf30f29Dcd3FCB1DCcDA9C7Cbf2A5957E8Ee9Cc3",
-      "fallbackRoutingHook": "0x9e8fFb1c26099e75Dd5D794030e2E9AA51471c25",
-      "interchainSecurityModule": "0xD0DBBF922076352cC50B285A0023536561F00EEa",
-      "index": {
-        "from": 18422579
-      }
->>>>>>> b110a73f
     },
     "avalanche": {
       "aggregationHook": "0x0165a22BA489F7DA37DAf6397781777D9FCB5708",
-      "aggregationHookFactory": "0x3bF6Ac986C7Af9A9Ac356C0e99C0041EFd8D96e7",
-      "aggregationIsmFactory": "0xa5E13796eB7d2EDCc88012c8cfF90D69B51FcF9f",
+      "staticAggregationHookFactory": "0x3bF6Ac986C7Af9A9Ac356C0e99C0041EFd8D96e7",
+      "staticAggregationIsmFactory": "0xa5E13796eB7d2EDCc88012c8cfF90D69B51FcF9f",
       "blockExplorers": [
         {
           "apiUrl": "https://api.routescan.io/v2/network/mainnet/evm/43114/etherscan/api",
@@ -158,9 +135,9 @@
       "interchainGasPaymaster": "0x95519ba800BBd0d34eeAE026fEc620AD978176C0",
       "interchainSecurityModule": "0xA36B02a83564f52d9244310Ea439ee6F6AfeFb60",
       "mailbox": "0xFf06aFcaABaDDd1fb08371f9ccA15D73D51FeBD6",
-      "merkleRootMultisigIsmFactory": "0x896cF1D1B66cD211633eDd589fF158E8Cfaf9B54",
+      "staticMerkleRootMultisigIsmFactory": "0x896cF1D1B66cD211633eDd589fF158E8Cfaf9B54",
       "merkleTreeHook": "0x84eea61D679F42D92145fA052C89900CBAccE95A",
-      "messageIdMultisigIsmFactory": "0x8819D653DF5b1FC0DdB32189a2704E471AF8483c",
+      "staticMessageIdMultisigIsmFactory": "0x8819D653DF5b1FC0DdB32189a2704E471AF8483c",
       "name": "avalanche",
       "nativeToken": {
         "decimals": 18,
@@ -171,7 +148,7 @@
       "protocol": "ethereum",
       "protocolFee": "0xEc4AdA26E51f2685279F37C8aE62BeAd8212D597",
       "proxyAdmin": "0xd7CF8c05fd81b8cA7CfF8E6C49B08a9D63265c9B",
-      "routingIsmFactory": "0x28F7907911C7E321c596686AE6D1F20516450037",
+      "domainRoutingIsmFactory": "0x28F7907911C7E321c596686AE6D1F20516450037",
       "rpcUrls": [
         {
           "http": "https://api.avax.network/ext/bc/C/rpc",
@@ -182,37 +159,14 @@
         }
       ],
       "storageGasOracle": "0x175821F30AdCAA4bbB72Ce98eF76C2E0De2C3f21",
-<<<<<<< HEAD
       "testRecipient": "0x36FdA966CfffF8a9Cdc814f546db0e6378bFef35",
       "testTokenRecipient": "0x85ac1164878e017b67660a74ff1f41f3D05C02Bb",
       "validatorAnnounce": "0x9Cad0eC82328CEE2386Ec14a12E81d070a27712f"
-=======
-      "proxyAdmin": "0xd7CF8c05fd81b8cA7CfF8E6C49B08a9D63265c9B",
-      "staticMerkleRootMultisigIsmFactory": "0x896cF1D1B66cD211633eDd589fF158E8Cfaf9B54",
-      "staticMessageIdMultisigIsmFactory": "0x8819D653DF5b1FC0DdB32189a2704E471AF8483c",
-      "staticAggregationIsmFactory": "0xa5E13796eB7d2EDCc88012c8cfF90D69B51FcF9f",
-      "staticAggregationHookFactory": "0x3bF6Ac986C7Af9A9Ac356C0e99C0041EFd8D96e7",
-      "merkleTreeHook": "0x84eea61D679F42D92145fA052C89900CBAccE95A",
-      "interchainGasPaymaster": "0x95519ba800BBd0d34eeAE026fEc620AD978176C0",
-      "aggregationHook": "0x0165a22BA489F7DA37DAf6397781777D9FCB5708",
-      "protocolFee": "0xEc4AdA26E51f2685279F37C8aE62BeAd8212D597",
-      "mailbox": "0xFf06aFcaABaDDd1fb08371f9ccA15D73D51FeBD6",
-      "validatorAnnounce": "0x9Cad0eC82328CEE2386Ec14a12E81d070a27712f",
-      "testRecipient": "0x36FdA966CfffF8a9Cdc814f546db0e6378bFef35",
-      "testTokenRecipient": "0x85ac1164878e017b67660a74ff1f41f3D05C02Bb",
-      "domainRoutingIsmFactory": "0x28F7907911C7E321c596686AE6D1F20516450037",
-      "pausableHook": "0x239eB860770F1C48ABAC9bE9825d20e3E7c018df",
-      "fallbackRoutingHook": "0x61D15D571D5f7A9eF0D1938f072f430bBF024747",
-      "interchainSecurityModule": "0xA36B02a83564f52d9244310Ea439ee6F6AfeFb60",
-      "index": {
-        "from": 36874693
-      }
->>>>>>> b110a73f
     },
     "base": {
       "aggregationHook": "0x13f3d4B0Ee0a713430fded9E18f7fb6c91A6E41F",
-      "aggregationHookFactory": "0x1052eF3419f26Bec74Ed7CEf4a4FA6812Bc09908",
-      "aggregationIsmFactory": "0xEb9FcFDC9EfDC17c1EC5E1dc085B98485da213D6",
+      "staticAggregationHookFactory": "0x1052eF3419f26Bec74Ed7CEf4a4FA6812Bc09908",
+      "staticAggregationIsmFactory": "0xEb9FcFDC9EfDC17c1EC5E1dc085B98485da213D6",
       "blockExplorers": [
         {
           "apiUrl": "https://api.basescan.org/api",
@@ -238,9 +192,9 @@
       "interchainGasPaymaster": "0xc3F23848Ed2e04C0c6d41bd7804fa8f89F940B94",
       "interchainSecurityModule": "0x5D1e7D7c5B9e6dDC8439F67F10c578f2A1084f6F",
       "mailbox": "0xeA87ae93Fa0019a82A727bfd3eBd1cFCa8f64f1D",
-      "merkleRootMultisigIsmFactory": "0x8b83fefd896fAa52057798f6426E9f0B080FCCcE",
+      "staticMerkleRootMultisigIsmFactory": "0x8b83fefd896fAa52057798f6426E9f0B080FCCcE",
       "merkleTreeHook": "0x19dc38aeae620380430C200a6E990D5Af5480117",
-      "messageIdMultisigIsmFactory": "0x8F7454AC98228f3504Bb91eA3D8Adafe6406110A",
+      "staticMessageIdMultisigIsmFactory": "0x8F7454AC98228f3504Bb91eA3D8Adafe6406110A",
       "name": "base",
       "nativeToken": {
         "decimals": 18,
@@ -251,7 +205,7 @@
       "protocol": "ethereum",
       "protocolFee": "0x99ca8c74cE7Cfa9d72A51fbb05F9821f5f826b3a",
       "proxyAdmin": "0x4Ed7d626f1E96cD1C0401607Bf70D95243E3dEd1",
-      "routingIsmFactory": "0x7E27456a839BFF31CA642c060a2b68414Cb6e503",
+      "domainRoutingIsmFactory": "0x7E27456a839BFF31CA642c060a2b68414Cb6e503",
       "rpcUrls": [
         {
           "http": "https://base.publicnode.com/"
@@ -263,35 +217,13 @@
           "http": "https://base.blockpi.network/v1/rpc/public"
         }
       ],
-<<<<<<< HEAD
       "storageGasOracle": "0xBF12ef4B9f307463D3FB59c3604F294dDCe287E2",
       "validatorAnnounce": "0x182E8d7c5F1B06201b102123FC7dF0EaeB445a7B"
-=======
-      "staticMerkleRootMultisigIsmFactory": "0x8b83fefd896fAa52057798f6426E9f0B080FCCcE",
-      "staticMessageIdMultisigIsmFactory": "0x8F7454AC98228f3504Bb91eA3D8Adafe6406110A",
-      "staticAggregationIsmFactory": "0xEb9FcFDC9EfDC17c1EC5E1dc085B98485da213D6",
-      "staticAggregationHookFactory": "0x1052eF3419f26Bec74Ed7CEf4a4FA6812Bc09908",
-      "proxyAdmin": "0x4Ed7d626f1E96cD1C0401607Bf70D95243E3dEd1",
-      "mailbox": "0xeA87ae93Fa0019a82A727bfd3eBd1cFCa8f64f1D",
-      "merkleTreeHook": "0x19dc38aeae620380430C200a6E990D5Af5480117",
-      "storageGasOracle": "0xBF12ef4B9f307463D3FB59c3604F294dDCe287E2",
-      "interchainGasPaymaster": "0xc3F23848Ed2e04C0c6d41bd7804fa8f89F940B94",
-      "aggregationHook": "0x13f3d4B0Ee0a713430fded9E18f7fb6c91A6E41F",
-      "protocolFee": "0x99ca8c74cE7Cfa9d72A51fbb05F9821f5f826b3a",
-      "validatorAnnounce": "0x182E8d7c5F1B06201b102123FC7dF0EaeB445a7B",
-      "domainRoutingIsmFactory": "0x7E27456a839BFF31CA642c060a2b68414Cb6e503",
-      "pausableHook": "0x46fa3A5780e5B90Eaf34BDED554d5353B5ABE9E7",
-      "fallbackRoutingHook": "0x4Eb82Ee35b0a1c1d776E3a3B547f9A9bA6FCC9f2",
-      "interchainSecurityModule": "0x5D1e7D7c5B9e6dDC8439F67F10c578f2A1084f6F",
-      "index": {
-        "from": 5695475
-      }
->>>>>>> b110a73f
     },
     "bsc": {
       "aggregationHook": "0x402Fc106576462a892355d69ACF03D46A888ae88",
-      "aggregationHookFactory": "0xe70E86a7D1e001D419D71F960Cb6CaD59b6A3dB6",
-      "aggregationIsmFactory": "0x38B3878c4fb44d201DA924c4a04bae3EE728c065",
+      "staticAggregationHookFactory": "0xe70E86a7D1e001D419D71F960Cb6CaD59b6A3dB6",
+      "staticAggregationIsmFactory": "0x38B3878c4fb44d201DA924c4a04bae3EE728c065",
       "blockExplorers": [
         {
           "apiUrl": "https://api.bscscan.com/api",
@@ -318,9 +250,9 @@
       "interchainGasPaymaster": "0x78E25e7f84416e69b9339B0A6336EB6EFfF6b451",
       "interchainSecurityModule": "0xab3df354baBee6c2B88E2CeD3b2e030e31aA5e61",
       "mailbox": "0x2971b9Aec44bE4eb673DF1B88cDB57b96eefe8a4",
-      "merkleRootMultisigIsmFactory": "0xfADBc81Ca8A957F1Bf7c78bCc575b28DBDE042b6",
+      "staticMerkleRootMultisigIsmFactory": "0xfADBc81Ca8A957F1Bf7c78bCc575b28DBDE042b6",
       "merkleTreeHook": "0xFDb9Cd5f9daAA2E4474019405A328a88E7484f26",
-      "messageIdMultisigIsmFactory": "0x4B1d8352E35e3BDE36dF5ED2e73C24E35c4a96b7",
+      "staticMessageIdMultisigIsmFactory": "0x4B1d8352E35e3BDE36dF5ED2e73C24E35c4a96b7",
       "name": "bsc",
       "nativeToken": {
         "decimals": 18,
@@ -331,7 +263,7 @@
       "protocol": "ethereum",
       "protocolFee": "0xA8Aa5f14a5463a78E45CC068F11c867949F3E367",
       "proxyAdmin": "0x65993Af9D0D3a64ec77590db7ba362D6eB78eF70",
-      "routingIsmFactory": "0xe6Af5720d34213C805C08e2470aea979e3F72F75",
+      "domainRoutingIsmFactory": "0xe6Af5720d34213C805C08e2470aea979e3F72F75",
       "rpcUrls": [
         {
           "http": "https://rpc.ankr.com/bsc"
@@ -344,40 +276,17 @@
         }
       ],
       "storageGasOracle": "0x91d23D603d60445411C06e6443d81395593B7940",
-<<<<<<< HEAD
       "testRecipient": "0x36FdA966CfffF8a9Cdc814f546db0e6378bFef35",
       "testTokenRecipient": "0x85ac1164878e017b67660a74ff1f41f3D05C02Bb",
       "transactionOverrides": {
         "gasPrice": 7000000000
       },
       "validatorAnnounce": "0x7024078130D9c2100fEA474DAD009C2d1703aCcd"
-=======
-      "proxyAdmin": "0x65993Af9D0D3a64ec77590db7ba362D6eB78eF70",
-      "staticMerkleRootMultisigIsmFactory": "0xfADBc81Ca8A957F1Bf7c78bCc575b28DBDE042b6",
-      "staticMessageIdMultisigIsmFactory": "0x4B1d8352E35e3BDE36dF5ED2e73C24E35c4a96b7",
-      "staticAggregationIsmFactory": "0x38B3878c4fb44d201DA924c4a04bae3EE728c065",
-      "staticAggregationHookFactory": "0xe70E86a7D1e001D419D71F960Cb6CaD59b6A3dB6",
-      "mailbox": "0x2971b9Aec44bE4eb673DF1B88cDB57b96eefe8a4",
-      "merkleTreeHook": "0xFDb9Cd5f9daAA2E4474019405A328a88E7484f26",
-      "interchainGasPaymaster": "0x78E25e7f84416e69b9339B0A6336EB6EFfF6b451",
-      "aggregationHook": "0x402Fc106576462a892355d69ACF03D46A888ae88",
-      "protocolFee": "0xA8Aa5f14a5463a78E45CC068F11c867949F3E367",
-      "validatorAnnounce": "0x7024078130D9c2100fEA474DAD009C2d1703aCcd",
-      "testRecipient": "0x36FdA966CfffF8a9Cdc814f546db0e6378bFef35",
-      "testTokenRecipient": "0x85ac1164878e017b67660a74ff1f41f3D05C02Bb",
-      "domainRoutingIsmFactory": "0xe6Af5720d34213C805C08e2470aea979e3F72F75",
-      "interchainSecurityModule": "0xab3df354baBee6c2B88E2CeD3b2e030e31aA5e61",
-      "fallbackRoutingHook": "0x237E81f87F57Badad9e09f13CC676D986cA852e7",
-      "pausableHook": "0x7DBdAd1b4A922B65d37d7258a4227b6658344b7f",
-      "index": {
-        "from": 32893043
-      }
->>>>>>> b110a73f
     },
     "celo": {
       "aggregationHook": "0xc65890329066FB20c339Bc5C22f1756e9D3a4fF5",
-      "aggregationHookFactory": "0xc3745652EFB8555A8b064A0EA78d295133d326D2",
-      "aggregationIsmFactory": "0x1722dd970a1F56040712129f5Eeb76B003fd7500",
+      "staticAggregationHookFactory": "0xc3745652EFB8555A8b064A0EA78d295133d326D2",
+      "staticAggregationIsmFactory": "0x1722dd970a1F56040712129f5Eeb76B003fd7500",
       "blockExplorers": [
         {
           "apiUrl": "https://api.celoscan.io/api",
@@ -409,9 +318,9 @@
       "interchainGasPaymaster": "0x571f1435613381208477ac5d6974310d88AC7cB7",
       "interchainSecurityModule": "0x99e8E56Dce3402D6E09A82718937fc1cA2A9491E",
       "mailbox": "0x50da3B3907A08a24fe4999F4Dcf337E8dC7954bb",
-      "merkleRootMultisigIsmFactory": "0x4C96a1abc44dc846775CE702C9E9BE821D3b487c",
+      "staticMerkleRootMultisigIsmFactory": "0x4C96a1abc44dc846775CE702C9E9BE821D3b487c",
       "merkleTreeHook": "0x04dB778f05854f26E67e0a66b740BBbE9070D366",
-      "messageIdMultisigIsmFactory": "0xaB402f227e892Ef37C105bf06619c0fa106a1fB2",
+      "staticMessageIdMultisigIsmFactory": "0xaB402f227e892Ef37C105bf06619c0fa106a1fB2",
       "name": "celo",
       "nativeToken": {
         "decimals": 18,
@@ -423,7 +332,7 @@
       "protocol": "ethereum",
       "protocolFee": "0x89886d431f9c3eEE64DCD6dAbA3f7D689D98D899",
       "proxyAdmin": "0x90f9a2E9eCe93516d65FdaB726a3c62F5960a1b9",
-      "routingIsmFactory": "0x2A2c22B0a8615ad24839fA6Af302E896Af32d1a3",
+      "domainRoutingIsmFactory": "0x2A2c22B0a8615ad24839fA6Af302E896Af32d1a3",
       "rpcUrls": [
         {
           "http": "https://forno.celo.org"
@@ -431,40 +340,14 @@
       ],
       "staticAggregationIsm": "0x99e8E56Dce3402D6E09A82718937fc1cA2A9491E",
       "storageGasOracle": "0xD9A9966E7dA9a7f0032bF449FB12696a638E673C",
-<<<<<<< HEAD
       "testRecipient": "0x36FdA966CfffF8a9Cdc814f546db0e6378bFef35",
       "testTokenRecipient": "0x85ac1164878e017b67660a74ff1f41f3D05C02Bb",
       "validatorAnnounce": "0xCeF677b65FDaA6804d4403083bb12B8dB3991FE1"
-=======
-      "proxyAdmin": "0x90f9a2E9eCe93516d65FdaB726a3c62F5960a1b9",
-      "staticMerkleRootMultisigIsmFactory": "0x4C96a1abc44dc846775CE702C9E9BE821D3b487c",
-      "staticMessageIdMultisigIsmFactory": "0xaB402f227e892Ef37C105bf06619c0fa106a1fB2",
-      "staticAggregationIsmFactory": "0x1722dd970a1F56040712129f5Eeb76B003fd7500",
-      "staticAggregationHookFactory": "0xc3745652EFB8555A8b064A0EA78d295133d326D2",
-      "merkleTreeHook": "0x04dB778f05854f26E67e0a66b740BBbE9070D366",
-      "interchainGasPaymaster": "0x571f1435613381208477ac5d6974310d88AC7cB7",
-      "aggregationHook": "0xc65890329066FB20c339Bc5C22f1756e9D3a4fF5",
-      "protocolFee": "0x89886d431f9c3eEE64DCD6dAbA3f7D689D98D899",
-      "mailbox": "0x50da3B3907A08a24fe4999F4Dcf337E8dC7954bb",
-      "validatorAnnounce": "0xCeF677b65FDaA6804d4403083bb12B8dB3991FE1",
-      "testRecipient": "0x36FdA966CfffF8a9Cdc814f546db0e6378bFef35",
-      "testTokenRecipient": "0x85ac1164878e017b67660a74ff1f41f3D05C02Bb",
-      "domainRoutingIsmFactory": "0x2A2c22B0a8615ad24839fA6Af302E896Af32d1a3",
-      "domainRoutingIsm": "0xf18E32428dad0802C5D6F723cB80A6Da889777c4",
-      "pausableIsm": "0x6Bc4437ce69696C9461Cbc89582c259AC8847A58",
-      "staticAggregationIsm": "0x99e8E56Dce3402D6E09A82718937fc1cA2A9491E",
-      "interchainSecurityModule": "0x99e8E56Dce3402D6E09A82718937fc1cA2A9491E",
-      "fallbackRoutingHook": "0xDC98a856fb9112894c2fE32267DA8bF35645FAF3",
-      "pausableHook": "0x80672c5D9Fd26B235654C24adc1CFcDeb8d15115",
-      "index": {
-        "from": 22102340
-      }
->>>>>>> b110a73f
     },
     "ethereum": {
       "aggregationHook": "0xb87AC8EA4533AE017604E44470F7c1E550AC6F10",
-      "aggregationHookFactory": "0x6D2555A8ba483CcF4409C39013F5e9a3285D3C9E",
-      "aggregationIsmFactory": "0x46FA191Ad972D9674Ed752B69f9659A0d7b22846",
+      "staticAggregationHookFactory": "0x6D2555A8ba483CcF4409C39013F5e9a3285D3C9E",
+      "staticAggregationIsmFactory": "0x46FA191Ad972D9674Ed752B69f9659A0d7b22846",
       "blockExplorers": [
         {
           "apiUrl": "https://api.etherscan.io/api",
@@ -495,9 +378,9 @@
       "interchainGasPaymaster": "0x9e6B1022bE9BBF5aFd152483DAD9b88911bC8611",
       "interchainSecurityModule": "0x43Ce4Eb4aE3585dDe9Ac6967Db5b06f7f6764C8a",
       "mailbox": "0xc005dc82818d67AF737725bD4bf75435d065D239",
-      "merkleRootMultisigIsmFactory": "0x47e8aF9e30C32Ab91060ED587894288786761B45",
+      "staticMerkleRootMultisigIsmFactory": "0x47e8aF9e30C32Ab91060ED587894288786761B45",
       "merkleTreeHook": "0x48e6c30B97748d1e2e03bf3e9FbE3890ca5f8CCA",
-      "messageIdMultisigIsmFactory": "0xfA21D9628ADce86531854C2B7ef00F07394B0B69",
+      "staticMessageIdMultisigIsmFactory": "0xfA21D9628ADce86531854C2B7ef00F07394B0B69",
       "name": "ethereum",
       "nativeToken": {
         "decimals": 18,
@@ -508,7 +391,7 @@
       "protocol": "ethereum",
       "protocolFee": "0x8B05BF30F6247a90006c5837eA63C7905D79e6d8",
       "proxyAdmin": "0x75EE15Ee1B4A75Fa3e2fDF5DF3253c25599cc659",
-      "routingIsmFactory": "0x28fA9552F19039b450498B0d8e5DEAe0d0aAc559",
+      "domainRoutingIsmFactory": "0x28fA9552F19039b450498B0d8e5DEAe0d0aAc559",
       "rpcUrls": [
         {
           "http": "https://ethereum.publicnode.com"
@@ -524,36 +407,12 @@
         "maxFeePerGas": 150000000000,
         "maxPriorityFeePerGas": 5000000000
       },
-<<<<<<< HEAD
       "validatorAnnounce": "0xCe74905e51497b4adD3639366708b821dcBcff96"
-=======
-      "storageGasOracle": "0xc9a103990A8dB11b4f627bc5CD1D0c2685484Ec5",
-      "proxyAdmin": "0x75EE15Ee1B4A75Fa3e2fDF5DF3253c25599cc659",
-      "staticMerkleRootMultisigIsmFactory": "0x47e8aF9e30C32Ab91060ED587894288786761B45",
-      "staticMessageIdMultisigIsmFactory": "0xfA21D9628ADce86531854C2B7ef00F07394B0B69",
-      "staticAggregationIsmFactory": "0x46FA191Ad972D9674Ed752B69f9659A0d7b22846",
-      "staticAggregationHookFactory": "0x6D2555A8ba483CcF4409C39013F5e9a3285D3C9E",
-      "merkleTreeHook": "0x48e6c30B97748d1e2e03bf3e9FbE3890ca5f8CCA",
-      "interchainGasPaymaster": "0x9e6B1022bE9BBF5aFd152483DAD9b88911bC8611",
-      "aggregationHook": "0xb87AC8EA4533AE017604E44470F7c1E550AC6F10",
-      "protocolFee": "0x8B05BF30F6247a90006c5837eA63C7905D79e6d8",
-      "mailbox": "0xc005dc82818d67AF737725bD4bf75435d065D239",
-      "validatorAnnounce": "0xCe74905e51497b4adD3639366708b821dcBcff96",
-      "testRecipient": "0x36FdA966CfffF8a9Cdc814f546db0e6378bFef35",
-      "testTokenRecipient": "0x85ac1164878e017b67660a74ff1f41f3D05C02Bb",
-      "domainRoutingIsmFactory": "0x28fA9552F19039b450498B0d8e5DEAe0d0aAc559",
-      "pausableHook": "0x3A66Dc852e56d3748838b3C27CF381105b83705b",
-      "fallbackRoutingHook": "0x571f1435613381208477ac5d6974310d88AC7cB7",
-      "interchainSecurityModule": "0x43Ce4Eb4aE3585dDe9Ac6967Db5b06f7f6764C8a",
-      "index": {
-        "from": 18422581
-      }
->>>>>>> b110a73f
     },
     "gnosis": {
       "aggregationHook": "0xdD1FA1C12496474c1dDC67a658Ba81437F818861",
-      "aggregationHookFactory": "0xbC8AA096dabDf4A0200BB9f8D4Cbb644C3D86d7B",
-      "aggregationIsmFactory": "0x11EF91d17c5ad3330DbCa709a8841743d3Af6819",
+      "staticAggregationHookFactory": "0xbC8AA096dabDf4A0200BB9f8D4Cbb644C3D86d7B",
+      "staticAggregationIsmFactory": "0x11EF91d17c5ad3330DbCa709a8841743d3Af6819",
       "blockExplorers": [
         {
           "apiUrl": "https://api.gnosisscan.io/api",
@@ -579,9 +438,9 @@
       "interchainGasPaymaster": "0xDd260B99d302f0A3fF885728c086f729c06f227f",
       "interchainSecurityModule": "0x8e1aa0687B6d939D5a44304D13B7c922ebB012f1",
       "mailbox": "0xaD09d78f4c6b9dA2Ae82b1D34107802d380Bb74f",
-      "merkleRootMultisigIsmFactory": "0x8E273260EAd8B72A085B19346A676d355740e875",
+      "staticMerkleRootMultisigIsmFactory": "0x8E273260EAd8B72A085B19346A676d355740e875",
       "merkleTreeHook": "0x2684C6F89E901987E1FdB7649dC5Be0c57C61645",
-      "messageIdMultisigIsmFactory": "0x603f46cc520d2fc22957b81e206408590808F02F",
+      "staticMessageIdMultisigIsmFactory": "0x603f46cc520d2fc22957b81e206408590808F02F",
       "name": "gnosis",
       "nativeToken": {
         "decimals": 18,
@@ -592,7 +451,7 @@
       "protocol": "ethereum",
       "protocolFee": "0x9c2214467Daf9e2e1F45b36d08ce0b9C65BFeA88",
       "proxyAdmin": "0x81a92A1a272cb09d7b4970b07548463dC7aE0cB7",
-      "routingIsmFactory": "0xbB5Df000113e767dE11343A16f83De733e5bCC0F",
+      "domainRoutingIsmFactory": "0xbB5Df000113e767dE11343A16f83De733e5bCC0F",
       "rpcUrls": [
         {
           "http": "https://rpc.gnosischain.com",
@@ -603,37 +462,14 @@
         }
       ],
       "storageGasOracle": "0x5E01d8F34b629E3f92d69546bbc4142A7Adee7e9",
-<<<<<<< HEAD
       "testRecipient": "0x36FdA966CfffF8a9Cdc814f546db0e6378bFef35",
       "testTokenRecipient": "0x85ac1164878e017b67660a74ff1f41f3D05C02Bb",
       "validatorAnnounce": "0x87ED6926abc9E38b9C7C19f835B41943b622663c"
-=======
-      "proxyAdmin": "0x81a92A1a272cb09d7b4970b07548463dC7aE0cB7",
-      "staticMerkleRootMultisigIsmFactory": "0x8E273260EAd8B72A085B19346A676d355740e875",
-      "staticMessageIdMultisigIsmFactory": "0x603f46cc520d2fc22957b81e206408590808F02F",
-      "staticAggregationIsmFactory": "0x11EF91d17c5ad3330DbCa709a8841743d3Af6819",
-      "staticAggregationHookFactory": "0xbC8AA096dabDf4A0200BB9f8D4Cbb644C3D86d7B",
-      "mailbox": "0xaD09d78f4c6b9dA2Ae82b1D34107802d380Bb74f",
-      "merkleTreeHook": "0x2684C6F89E901987E1FdB7649dC5Be0c57C61645",
-      "interchainGasPaymaster": "0xDd260B99d302f0A3fF885728c086f729c06f227f",
-      "aggregationHook": "0xdD1FA1C12496474c1dDC67a658Ba81437F818861",
-      "protocolFee": "0x9c2214467Daf9e2e1F45b36d08ce0b9C65BFeA88",
-      "validatorAnnounce": "0x87ED6926abc9E38b9C7C19f835B41943b622663c",
-      "testRecipient": "0x36FdA966CfffF8a9Cdc814f546db0e6378bFef35",
-      "testTokenRecipient": "0x85ac1164878e017b67660a74ff1f41f3D05C02Bb",
-      "domainRoutingIsmFactory": "0xbB5Df000113e767dE11343A16f83De733e5bCC0F",
-      "pausableHook": "0xf728C884De5275a608dEC222dACd0f2BF2E23AB6",
-      "fallbackRoutingHook": "0x24f5E353dD03E103Ba2372F7D6FC0cf3A66f849c",
-      "interchainSecurityModule": "0x8e1aa0687B6d939D5a44304D13B7c922ebB012f1",
-      "index": {
-        "from": 30620793
-      }
->>>>>>> b110a73f
     },
     "inevm": {
       "aggregationHook": "0xe0dDb5dE7D52918237cC1Ae131F29dcAbcb0F62B",
-      "aggregationHookFactory": "0xEb9FcFDC9EfDC17c1EC5E1dc085B98485da213D6",
-      "aggregationIsmFactory": "0x8F7454AC98228f3504Bb91eA3D8Adafe6406110A",
+      "staticAggregationHookFactory": "0xEb9FcFDC9EfDC17c1EC5E1dc085B98485da213D6",
+      "staticAggregationIsmFactory": "0x8F7454AC98228f3504Bb91eA3D8Adafe6406110A",
       "blockExplorers": [
         {
           "apiUrl": "https://inevm.calderaexplorer.xyz/api",
@@ -659,9 +495,9 @@
       "interchainGasPaymaster": "0x19dc38aeae620380430C200a6E990D5Af5480117",
       "interchainSecurityModule": "0x3052aD50De54aAAc5D364d80bBE681d29e924597",
       "mailbox": "0x2f2aFaE1139Ce54feFC03593FeE8AB2aDF4a85A7",
-      "merkleRootMultisigIsmFactory": "0x2C1FAbEcd7bFBdEBF27CcdB67baADB38b6Df90fC",
+      "staticMerkleRootMultisigIsmFactory": "0x2C1FAbEcd7bFBdEBF27CcdB67baADB38b6Df90fC",
       "merkleTreeHook": "0x0972954923a1e2b2aAb04Fa0c4a0797e5989Cd65",
-      "messageIdMultisigIsmFactory": "0x8b83fefd896fAa52057798f6426E9f0B080FCCcE",
+      "staticMessageIdMultisigIsmFactory": "0x8b83fefd896fAa52057798f6426E9f0B080FCCcE",
       "name": "inevm",
       "nativeToken": {
         "decimals": 18,
@@ -673,38 +509,15 @@
       "protocol": "ethereum",
       "protocolFee": "0x0D63128D887159d63De29497dfa45AFc7C699AE4",
       "proxyAdmin": "0x0761b0827849abbf7b0cC09CE14e1C93D87f5004",
-      "routingIsmFactory": "0x1052eF3419f26Bec74Ed7CEf4a4FA6812Bc09908",
+      "domainRoutingIsmFactory": "0x1052eF3419f26Bec74Ed7CEf4a4FA6812Bc09908",
       "rpcUrls": [
         {
           "http": "https://inevm.calderachain.xyz/http"
         }
       ],
-<<<<<<< HEAD
       "staticAggregationIsm": "0x3052aD50De54aAAc5D364d80bBE681d29e924597",
       "storageGasOracle": "0x6119E37Bd66406A1Db74920aC79C15fB8411Ba76",
       "validatorAnnounce": "0x15ab173bDB6832f9b64276bA128659b0eD77730B"
-=======
-      "staticMerkleRootMultisigIsmFactory": "0x8F7454AC98228f3504Bb91eA3D8Adafe6406110A",
-      "staticMessageIdMultisigIsmFactory": "0xEb9FcFDC9EfDC17c1EC5E1dc085B98485da213D6",
-      "staticAggregationIsmFactory": "0x1052eF3419f26Bec74Ed7CEf4a4FA6812Bc09908",
-      "staticAggregationHookFactory": "0x0761b0827849abbf7b0cC09CE14e1C93D87f5004",
-      "proxyAdmin": "0x2f2aFaE1139Ce54feFC03593FeE8AB2aDF4a85A7",
-      "mailbox": "0x3a464f746D23Ab22155710f44dB16dcA53e0775E",
-      "domainRoutingIsm": "0xDEed16fe4b1c9b2a93483EDFf34C77A9b57D31Ff",
-      "storageGasOracle": "0x19dc38aeae620380430C200a6E990D5Af5480117",
-      "interchainGasPaymaster": "0x0D63128D887159d63De29497dfa45AFc7C699AE4",
-      "merkleTreeHook": "0x149db7afD694722747035d5AEC7007ccb6F8f112",
-      "aggregationHook": "0x8464aF853363B8d6844070F68b0AB34Cb6523d0F",
-      "protocolFee": "0xd83A4F747fE80Ed98839e05079B1B7Fe037b1638",
-      "validatorAnnounce": "0x2fa5F5C96419C222cDbCeC797D696e6cE428A7A9",
-      "domainRoutingIsmFactory": "0x8358D8291e3bEDb04804975eEa0fe9fe0fAfB147",
-      "pausableHook": "0x7556a0E61d577D921Cba8Fca0d7D6299d36E607E",
-      "fallbackRoutingHook": "0xD1E267d2d7876e97E217BfE61c34AB50FEF52807",
-      "interchainSecurityModule": "0xDEed16fe4b1c9b2a93483EDFf34C77A9b57D31Ff",
-      "index": {
-        "from": 437300
-      }
->>>>>>> b110a73f
     },
     "injective": {
       "bech32Prefix": "inj",
@@ -742,8 +555,8 @@
     },
     "mantapacific": {
       "aggregationHook": "0x8464aF853363B8d6844070F68b0AB34Cb6523d0F",
-      "aggregationHookFactory": "0x0761b0827849abbf7b0cC09CE14e1C93D87f5004",
-      "aggregationIsmFactory": "0x1052eF3419f26Bec74Ed7CEf4a4FA6812Bc09908",
+      "staticAggregationHookFactory": "0x0761b0827849abbf7b0cC09CE14e1C93D87f5004",
+      "staticAggregationIsmFactory": "0x1052eF3419f26Bec74Ed7CEf4a4FA6812Bc09908",
       "blockExplorers": [
         {
           "apiUrl": "https://pacific-explorer.manta.network/api",
@@ -771,9 +584,9 @@
       "interchainSecurityModule": "0xDEed16fe4b1c9b2a93483EDFf34C77A9b57D31Ff",
       "isTestnet": false,
       "mailbox": "0x3a464f746D23Ab22155710f44dB16dcA53e0775E",
-      "merkleRootMultisigIsmFactory": "0x8F7454AC98228f3504Bb91eA3D8Adafe6406110A",
+      "staticMerkleRootMultisigIsmFactory": "0x8F7454AC98228f3504Bb91eA3D8Adafe6406110A",
       "merkleTreeHook": "0x149db7afD694722747035d5AEC7007ccb6F8f112",
-      "messageIdMultisigIsmFactory": "0xEb9FcFDC9EfDC17c1EC5E1dc085B98485da213D6",
+      "staticMessageIdMultisigIsmFactory": "0xEb9FcFDC9EfDC17c1EC5E1dc085B98485da213D6",
       "name": "mantapacific",
       "nativeToken": {
         "decimals": 18,
@@ -784,7 +597,7 @@
       "protocol": "ethereum",
       "protocolFee": "0xd83A4F747fE80Ed98839e05079B1B7Fe037b1638",
       "proxyAdmin": "0x2f2aFaE1139Ce54feFC03593FeE8AB2aDF4a85A7",
-      "routingIsmFactory": "0x8358D8291e3bEDb04804975eEa0fe9fe0fAfB147",
+      "domainRoutingIsmFactory": "0x8358D8291e3bEDb04804975eEa0fe9fe0fAfB147",
       "rpcUrls": [
         {
           "http": "https://pacific-rpc.manta.network/http"
@@ -797,8 +610,8 @@
     },
     "moonbeam": {
       "aggregationHook": "0x23cca255aE83F57F39EAf9D14fB9FdaDF22D5863",
-      "aggregationHookFactory": "0x59cC3E7A49DdC4893eB8754c7908f96072A7DbE8",
-      "aggregationIsmFactory": "0x40c6Abcb6A2CdC8882d4bEcaC47927005c7Bb8c2",
+      "staticAggregationHookFactory": "0x59cC3E7A49DdC4893eB8754c7908f96072A7DbE8",
+      "staticAggregationIsmFactory": "0x40c6Abcb6A2CdC8882d4bEcaC47927005c7Bb8c2",
       "blockExplorers": [
         {
           "apiUrl": "https://api-moonbeam.moonscan.io/api",
@@ -823,9 +636,9 @@
       "interchainGasPaymaster": "0x14760E32C0746094cF14D97124865BC7F0F7368F",
       "interchainSecurityModule": "0x373836DFa82f2D27ec79Ca32A197Aa1665F0E1e9",
       "mailbox": "0x094d03E751f49908080EFf000Dd6FD177fd44CC3",
-      "merkleRootMultisigIsmFactory": "0xE2f485bc031Feb5a4C41C1967bf028653d75f0C3",
+      "staticMerkleRootMultisigIsmFactory": "0xE2f485bc031Feb5a4C41C1967bf028653d75f0C3",
       "merkleTreeHook": "0x87403b85f6f316e7ba91ba1fa6C3Fb7dD4095547",
-      "messageIdMultisigIsmFactory": "0x84Df48F8f241f11d0fA302d09d73030429Bd9C73",
+      "staticMessageIdMultisigIsmFactory": "0x84Df48F8f241f11d0fA302d09d73030429Bd9C73",
       "name": "moonbeam",
       "nativeToken": {
         "decimals": 18,
@@ -836,39 +649,16 @@
       "protocol": "ethereum",
       "protocolFee": "0xCd3e29A9D293DcC7341295996a118913F7c582c0",
       "proxyAdmin": "0x6A9cdA3dd1F593983BFd142Eb35e6ce4137bd5ce",
-      "routingIsmFactory": "0x8061Af3A459093540d17823D651BC5E2A92669a7",
+      "domainRoutingIsmFactory": "0x8061Af3A459093540d17823D651BC5E2A92669a7",
       "rpcUrls": [
         {
           "http": "https://rpc.api.moonbeam.network"
         }
       ],
       "storageGasOracle": "0x448b7ADB0dA36d41AA2AfDc9d63b97541A7b3819",
-<<<<<<< HEAD
       "testRecipient": "0x36FdA966CfffF8a9Cdc814f546db0e6378bFef35",
       "testTokenRecipient": "0x85ac1164878e017b67660a74ff1f41f3D05C02Bb",
       "validatorAnnounce": "0x8c1001eBee6F25b31863A55EadfF149aF88B356F"
-=======
-      "proxyAdmin": "0x6A9cdA3dd1F593983BFd142Eb35e6ce4137bd5ce",
-      "staticMerkleRootMultisigIsmFactory": "0xE2f485bc031Feb5a4C41C1967bf028653d75f0C3",
-      "staticMessageIdMultisigIsmFactory": "0x84Df48F8f241f11d0fA302d09d73030429Bd9C73",
-      "staticAggregationIsmFactory": "0x40c6Abcb6A2CdC8882d4bEcaC47927005c7Bb8c2",
-      "staticAggregationHookFactory": "0x59cC3E7A49DdC4893eB8754c7908f96072A7DbE8",
-      "mailbox": "0x094d03E751f49908080EFf000Dd6FD177fd44CC3",
-      "merkleTreeHook": "0x87403b85f6f316e7ba91ba1fa6C3Fb7dD4095547",
-      "interchainGasPaymaster": "0x14760E32C0746094cF14D97124865BC7F0F7368F",
-      "aggregationHook": "0x23cca255aE83F57F39EAf9D14fB9FdaDF22D5863",
-      "protocolFee": "0xCd3e29A9D293DcC7341295996a118913F7c582c0",
-      "validatorAnnounce": "0x8c1001eBee6F25b31863A55EadfF149aF88B356F",
-      "testRecipient": "0x36FdA966CfffF8a9Cdc814f546db0e6378bFef35",
-      "testTokenRecipient": "0x85ac1164878e017b67660a74ff1f41f3D05C02Bb",
-      "domainRoutingIsmFactory": "0x8061Af3A459093540d17823D651BC5E2A92669a7",
-      "pausableHook": "0xe28f2AEEB42ee83CAd068D9A9a449c8b868C137f",
-      "fallbackRoutingHook": "0x6C2D6eA0969F7Aa0A850CCA88c7BFACa563B2361",
-      "interchainSecurityModule": "0x373836DFa82f2D27ec79Ca32A197Aa1665F0E1e9",
-      "index": {
-        "from": 4719713
-      }
->>>>>>> b110a73f
     },
     "neutron": {
       "bech32Prefix": "neutron",
@@ -902,38 +692,17 @@
           "http": "https://rpc-kralum.neutron-1.neutron.org"
         }
       ],
-<<<<<<< HEAD
       "signer": {
         "key": "0x5486418967eabc770b0fcb995f7ef6d9a72f7fc195531ef76c5109f44f51af26",
         "prefix": "neutron",
         "type": "cosmosKey"
       },
       "validatorAnnounce": "0xf3aa0d652226e21ae35cd9035c492ae41725edc9036edf0d6a48701b153b90a0"
-=======
-      "staticMerkleRootMultisigIsmFactory": "0x2C1FAbEcd7bFBdEBF27CcdB67baADB38b6Df90fC",
-      "staticMessageIdMultisigIsmFactory": "0x8b83fefd896fAa52057798f6426E9f0B080FCCcE",
-      "staticAggregationIsmFactory": "0x8F7454AC98228f3504Bb91eA3D8Adafe6406110A",
-      "staticAggregationHookFactory": "0xEb9FcFDC9EfDC17c1EC5E1dc085B98485da213D6",
-      "domainRoutingIsmFactory": "0x1052eF3419f26Bec74Ed7CEf4a4FA6812Bc09908",
-      "domainRoutingIsm": "0xBD70Ea9D599a0FC8158B026797177773C3445730",
-      "proxyAdmin": "0x0761b0827849abbf7b0cC09CE14e1C93D87f5004",
-      "storageGasOracle": "0x6119E37Bd66406A1Db74920aC79C15fB8411Ba76",
-      "interchainGasPaymaster": "0x19dc38aeae620380430C200a6E990D5Af5480117",
-      "merkleTreeHook": "0x0972954923a1e2b2aAb04Fa0c4a0797e5989Cd65",
-      "aggregationHook": "0xe0dDb5dE7D52918237cC1Ae131F29dcAbcb0F62B",
-      "protocolFee": "0x0D63128D887159d63De29497dfa45AFc7C699AE4",
-      "mailbox": "0x2f2aFaE1139Ce54feFC03593FeE8AB2aDF4a85A7",
-      "validatorAnnounce": "0x15ab173bDB6832f9b64276bA128659b0eD77730B",
-      "interchainSecurityModule": "0xBD70Ea9D599a0FC8158B026797177773C3445730",
-      "index": {
-        "from": 18972465
-      }
->>>>>>> b110a73f
     },
     "optimism": {
       "aggregationHook": "0x4ccC6d8eB79f2a1EC9bcb0f211fef7907631F91f",
-      "aggregationHookFactory": "0x15DEeAB8dECDe553bb0B1F9C00984cbcae1af3D7",
-      "aggregationIsmFactory": "0x7491843F3A5Ba24E0f17a22645bDa04A1Ae2c584",
+      "staticAggregationHookFactory": "0x15DEeAB8dECDe553bb0B1F9C00984cbcae1af3D7",
+      "staticAggregationIsmFactory": "0x7491843F3A5Ba24E0f17a22645bDa04A1Ae2c584",
       "blockExplorers": [
         {
           "apiUrl": "https://api-optimistic.etherscan.io/api",
@@ -959,9 +728,9 @@
       "interchainGasPaymaster": "0xD8A76C4D91fCbB7Cc8eA795DFDF870E48368995C",
       "interchainSecurityModule": "0x04938856bE60c8e734ffDe5f720E2238302BE8D2",
       "mailbox": "0xd4C1905BB1D26BC93DAC913e13CaCC278CdCC80D",
-      "merkleRootMultisigIsmFactory": "0xCA6Cb9Bc3cfF9E11003A06617cF934B684Bc78BC",
+      "staticMerkleRootMultisigIsmFactory": "0xCA6Cb9Bc3cfF9E11003A06617cF934B684Bc78BC",
       "merkleTreeHook": "0x68eE9bec9B4dbB61f69D9D293Ae26a5AACb2e28f",
-      "messageIdMultisigIsmFactory": "0xAa4Be20E9957fE21602c74d7C3cF5CB1112EA9Ef",
+      "staticMessageIdMultisigIsmFactory": "0xAa4Be20E9957fE21602c74d7C3cF5CB1112EA9Ef",
       "name": "optimism",
       "nativeToken": {
         "decimals": 18,
@@ -972,44 +741,21 @@
       "protocol": "ethereum",
       "protocolFee": "0xD71Ff941120e8f935b8b1E2C1eD72F5d140FF458",
       "proxyAdmin": "0xE047cb95FB3b7117989e911c6afb34771183fC35",
-      "routingIsmFactory": "0xD2e905108c5e44dADA680274740f896Ea96Cf2Fb",
+      "domainRoutingIsmFactory": "0xD2e905108c5e44dADA680274740f896Ea96Cf2Fb",
       "rpcUrls": [
         {
           "http": "https://mainnet.optimism.io"
         }
       ],
       "storageGasOracle": "0x27e88AeB8EA4B159d81df06355Ea3d20bEB1de38",
-<<<<<<< HEAD
       "testRecipient": "0x36FdA966CfffF8a9Cdc814f546db0e6378bFef35",
       "testTokenRecipient": "0x85ac1164878e017b67660a74ff1f41f3D05C02Bb",
       "validatorAnnounce": "0x30f5b08e01808643221528BB2f7953bf2830Ef38"
-=======
-      "proxyAdmin": "0xE047cb95FB3b7117989e911c6afb34771183fC35",
-      "staticMerkleRootMultisigIsmFactory": "0xCA6Cb9Bc3cfF9E11003A06617cF934B684Bc78BC",
-      "staticMessageIdMultisigIsmFactory": "0xAa4Be20E9957fE21602c74d7C3cF5CB1112EA9Ef",
-      "staticAggregationIsmFactory": "0x7491843F3A5Ba24E0f17a22645bDa04A1Ae2c584",
-      "staticAggregationHookFactory": "0x15DEeAB8dECDe553bb0B1F9C00984cbcae1af3D7",
-      "merkleTreeHook": "0x68eE9bec9B4dbB61f69D9D293Ae26a5AACb2e28f",
-      "interchainGasPaymaster": "0xD8A76C4D91fCbB7Cc8eA795DFDF870E48368995C",
-      "aggregationHook": "0x4ccC6d8eB79f2a1EC9bcb0f211fef7907631F91f",
-      "protocolFee": "0xD71Ff941120e8f935b8b1E2C1eD72F5d140FF458",
-      "mailbox": "0xd4C1905BB1D26BC93DAC913e13CaCC278CdCC80D",
-      "validatorAnnounce": "0x30f5b08e01808643221528BB2f7953bf2830Ef38",
-      "testRecipient": "0x36FdA966CfffF8a9Cdc814f546db0e6378bFef35",
-      "testTokenRecipient": "0x85ac1164878e017b67660a74ff1f41f3D05C02Bb",
-      "domainRoutingIsmFactory": "0xD2e905108c5e44dADA680274740f896Ea96Cf2Fb",
-      "pausableHook": "0xf753CA2269c8A7693ce1808b5709Fbf36a65D47A",
-      "fallbackRoutingHook": "0xD4b132C6d4AA93A4247F1A91e1ED929c0572a43d",
-      "interchainSecurityModule": "0x04938856bE60c8e734ffDe5f720E2238302BE8D2",
-      "index": {
-        "from": 111290758
-      }
->>>>>>> b110a73f
     },
     "polygon": {
       "aggregationHook": "0x34dAb05650Cf590088bA18aF9d597f3e081bCc47",
-      "aggregationHookFactory": "0xFeeB86e70e4a640cDd29636CCE19BD6fe8628135",
-      "aggregationIsmFactory": "0x81AdDD9Ca89105063DaDEBd5B4408551Ce850E22",
+      "staticAggregationHookFactory": "0xFeeB86e70e4a640cDd29636CCE19BD6fe8628135",
+      "staticAggregationIsmFactory": "0x81AdDD9Ca89105063DaDEBd5B4408551Ce850E22",
       "blockExplorers": [
         {
           "apiUrl": "https://api.polygonscan.com/api",
@@ -1035,9 +781,9 @@
       "interchainGasPaymaster": "0x0071740Bf129b05C4684abfbBeD248D80971cce2",
       "interchainSecurityModule": "0x9a795fB62f86146ec06e2377e3C95Af65c7C20eB",
       "mailbox": "0x5d934f4e2f797775e53561bB72aca21ba36B96BB",
-      "merkleRootMultisigIsmFactory": "0xa9E0E18E78b098c2DE36c42E4DDEA13ce214c592",
+      "staticMerkleRootMultisigIsmFactory": "0xa9E0E18E78b098c2DE36c42E4DDEA13ce214c592",
       "merkleTreeHook": "0x73FbD25c3e817DC4B4Cd9d00eff6D83dcde2DfF6",
-      "messageIdMultisigIsmFactory": "0xEa5Be2AD66BB1BA321B7aCf0A079fBE304B09Ca0",
+      "staticMessageIdMultisigIsmFactory": "0xEa5Be2AD66BB1BA321B7aCf0A079fBE304B09Ca0",
       "name": "polygon",
       "nativeToken": {
         "decimals": 18,
@@ -1048,7 +794,7 @@
       "protocol": "ethereum",
       "protocolFee": "0xF8F3629e308b4758F8396606405989F8D8C9c578",
       "proxyAdmin": "0xC4F7590C5d30BE959225dC75640657954A86b980",
-      "routingIsmFactory": "0x0d0E816eE4557689d34fAd5885C53b9393C1D9fA",
+      "domainRoutingIsmFactory": "0x0d0E816eE4557689d34fAd5885C53b9393C1D9fA",
       "rpcUrls": [
         {
           "http": "https://polygon-bor.publicnode.com"
@@ -1061,7 +807,6 @@
         }
       ],
       "storageGasOracle": "0xA3a24EC5670F1F416AB9fD554FcE2f226AE9D7eB",
-<<<<<<< HEAD
       "testRecipient": "0x36FdA966CfffF8a9Cdc814f546db0e6378bFef35",
       "testTokenRecipient": "0x85ac1164878e017b67660a74ff1f41f3D05C02Bb",
       "transactionOverrides": {
@@ -1069,33 +814,11 @@
         "maxPriorityFeePerGas": 50000000000
       },
       "validatorAnnounce": "0x454E1a1E1CA8B51506090f1b5399083658eA4Fc5"
-=======
-      "proxyAdmin": "0xC4F7590C5d30BE959225dC75640657954A86b980",
-      "staticMerkleRootMultisigIsmFactory": "0xa9E0E18E78b098c2DE36c42E4DDEA13ce214c592",
-      "staticMessageIdMultisigIsmFactory": "0xEa5Be2AD66BB1BA321B7aCf0A079fBE304B09Ca0",
-      "staticAggregationIsmFactory": "0x81AdDD9Ca89105063DaDEBd5B4408551Ce850E22",
-      "staticAggregationHookFactory": "0xFeeB86e70e4a640cDd29636CCE19BD6fe8628135",
-      "mailbox": "0x5d934f4e2f797775e53561bB72aca21ba36B96BB",
-      "merkleTreeHook": "0x73FbD25c3e817DC4B4Cd9d00eff6D83dcde2DfF6",
-      "interchainGasPaymaster": "0x0071740Bf129b05C4684abfbBeD248D80971cce2",
-      "aggregationHook": "0x34dAb05650Cf590088bA18aF9d597f3e081bCc47",
-      "protocolFee": "0xF8F3629e308b4758F8396606405989F8D8C9c578",
-      "validatorAnnounce": "0x454E1a1E1CA8B51506090f1b5399083658eA4Fc5",
-      "testRecipient": "0x36FdA966CfffF8a9Cdc814f546db0e6378bFef35",
-      "testTokenRecipient": "0x85ac1164878e017b67660a74ff1f41f3D05C02Bb",
-      "domainRoutingIsmFactory": "0x0d0E816eE4557689d34fAd5885C53b9393C1D9fA",
-      "interchainSecurityModule": "0x9a795fB62f86146ec06e2377e3C95Af65c7C20eB",
-      "fallbackRoutingHook": "0xca4cCe24E7e06241846F5EA0cda9947F0507C40C",
-      "pausableHook": "0x748040afB89B8FdBb992799808215419d36A0930",
-      "index": {
-        "from": 49108065
-      }
->>>>>>> b110a73f
     },
     "polygonzkevm": {
       "aggregationHook": "0x8464aF853363B8d6844070F68b0AB34Cb6523d0F",
-      "aggregationHookFactory": "0x0761b0827849abbf7b0cC09CE14e1C93D87f5004",
-      "aggregationIsmFactory": "0x1052eF3419f26Bec74Ed7CEf4a4FA6812Bc09908",
+      "staticAggregationHookFactory": "0x0761b0827849abbf7b0cC09CE14e1C93D87f5004",
+      "staticAggregationIsmFactory": "0x1052eF3419f26Bec74Ed7CEf4a4FA6812Bc09908",
       "blockExplorers": [
         {
           "apiUrl": "https://api-zkevm.polygonscan.com/api",
@@ -1121,9 +844,9 @@
       "interchainGasPaymaster": "0x0D63128D887159d63De29497dfa45AFc7C699AE4",
       "interchainSecurityModule": "0xf2BEE9D2c15Ba9D7e06799B5912dE1F05533c141",
       "mailbox": "0x3a464f746D23Ab22155710f44dB16dcA53e0775E",
-      "merkleRootMultisigIsmFactory": "0x8F7454AC98228f3504Bb91eA3D8Adafe6406110A",
+      "staticMerkleRootMultisigIsmFactory": "0x8F7454AC98228f3504Bb91eA3D8Adafe6406110A",
       "merkleTreeHook": "0x149db7afD694722747035d5AEC7007ccb6F8f112",
-      "messageIdMultisigIsmFactory": "0xEb9FcFDC9EfDC17c1EC5E1dc085B98485da213D6",
+      "staticMessageIdMultisigIsmFactory": "0xEb9FcFDC9EfDC17c1EC5E1dc085B98485da213D6",
       "name": "polygonzkevm",
       "nativeToken": {
         "decimals": 18,
@@ -1134,7 +857,7 @@
       "protocol": "ethereum",
       "protocolFee": "0xd83A4F747fE80Ed98839e05079B1B7Fe037b1638",
       "proxyAdmin": "0x2f2aFaE1139Ce54feFC03593FeE8AB2aDF4a85A7",
-      "routingIsmFactory": "0xe4057c5B0c43Dc18E36b08C39B419F190D29Ac2d",
+      "domainRoutingIsmFactory": "0xe4057c5B0c43Dc18E36b08C39B419F190D29Ac2d",
       "rpcUrls": [
         {
           "http": "https://zkevm-rpc.com"
@@ -1143,35 +866,13 @@
           "http": "https://rpc.ankr.com/polygon_zkevm"
         }
       ],
-<<<<<<< HEAD
       "storageGasOracle": "0x19dc38aeae620380430C200a6E990D5Af5480117",
       "validatorAnnounce": "0x2fa5F5C96419C222cDbCeC797D696e6cE428A7A9"
-=======
-      "staticMerkleRootMultisigIsmFactory": "0x8F7454AC98228f3504Bb91eA3D8Adafe6406110A",
-      "staticMessageIdMultisigIsmFactory": "0xEb9FcFDC9EfDC17c1EC5E1dc085B98485da213D6",
-      "staticAggregationIsmFactory": "0x1052eF3419f26Bec74Ed7CEf4a4FA6812Bc09908",
-      "staticAggregationHookFactory": "0x0761b0827849abbf7b0cC09CE14e1C93D87f5004",
-      "merkleTreeHook": "0x149db7afD694722747035d5AEC7007ccb6F8f112",
-      "proxyAdmin": "0x2f2aFaE1139Ce54feFC03593FeE8AB2aDF4a85A7",
-      "storageGasOracle": "0x19dc38aeae620380430C200a6E990D5Af5480117",
-      "interchainGasPaymaster": "0x0D63128D887159d63De29497dfa45AFc7C699AE4",
-      "aggregationHook": "0x8464aF853363B8d6844070F68b0AB34Cb6523d0F",
-      "protocolFee": "0xd83A4F747fE80Ed98839e05079B1B7Fe037b1638",
-      "mailbox": "0x3a464f746D23Ab22155710f44dB16dcA53e0775E",
-      "validatorAnnounce": "0x2fa5F5C96419C222cDbCeC797D696e6cE428A7A9",
-      "domainRoutingIsmFactory": "0xe4057c5B0c43Dc18E36b08C39B419F190D29Ac2d",
-      "interchainSecurityModule": "0xf2BEE9D2c15Ba9D7e06799B5912dE1F05533c141",
-      "fallbackRoutingHook": "0x01aE937A7B05d187bBCBE80F44F41879D3D335a4",
-      "pausableHook": "0xc2FbB9411186AB3b1a6AFCCA702D1a80B48b197c",
-      "index": {
-        "from": 6577743
-      }
->>>>>>> b110a73f
     },
     "scroll": {
       "aggregationHook": "0x9Bc0FAf446E128a618A88a2F28960Fb2Ca169faE",
-      "aggregationHookFactory": "0xEb9FcFDC9EfDC17c1EC5E1dc085B98485da213D6",
-      "aggregationIsmFactory": "0x8F7454AC98228f3504Bb91eA3D8Adafe6406110A",
+      "staticAggregationHookFactory": "0xEb9FcFDC9EfDC17c1EC5E1dc085B98485da213D6",
+      "staticAggregationIsmFactory": "0x8F7454AC98228f3504Bb91eA3D8Adafe6406110A",
       "blockExplorers": [
         {
           "apiUrl": "https://api.scrollscan.com/api",
@@ -1196,9 +897,9 @@
       "interchainGasPaymaster": "0xBF12ef4B9f307463D3FB59c3604F294dDCe287E2",
       "interchainSecurityModule": "0xaDc0cB48E8DB81855A930C0C1165ea3dCe4Ba5C7",
       "mailbox": "0x2f2aFaE1139Ce54feFC03593FeE8AB2aDF4a85A7",
-      "merkleRootMultisigIsmFactory": "0x2C1FAbEcd7bFBdEBF27CcdB67baADB38b6Df90fC",
+      "staticMerkleRootMultisigIsmFactory": "0x2C1FAbEcd7bFBdEBF27CcdB67baADB38b6Df90fC",
       "merkleTreeHook": "0x6119E37Bd66406A1Db74920aC79C15fB8411Ba76",
-      "messageIdMultisigIsmFactory": "0x8b83fefd896fAa52057798f6426E9f0B080FCCcE",
+      "staticMessageIdMultisigIsmFactory": "0x8b83fefd896fAa52057798f6426E9f0B080FCCcE",
       "name": "scroll",
       "nativeToken": {
         "decimals": 18,
@@ -1209,40 +910,18 @@
       "protocol": "ethereum",
       "protocolFee": "0xc3F23848Ed2e04C0c6d41bd7804fa8f89F940B94",
       "proxyAdmin": "0x0761b0827849abbf7b0cC09CE14e1C93D87f5004",
-      "routingIsmFactory": "0xe03dad16074BC5EEA9A9311257BF02Eb0B6AAA2b",
+      "domainRoutingIsmFactory": "0xe03dad16074BC5EEA9A9311257BF02Eb0B6AAA2b",
       "rpcUrls": [
         {
           "http": "https://scroll.blockpi.network/v1/rpc/public"
         }
       ],
-<<<<<<< HEAD
       "storageGasOracle": "0x481171eb1aad17eDE6a56005B7F1aB00C581ef13",
       "validatorAnnounce": "0xd83A4F747fE80Ed98839e05079B1B7Fe037b1638"
-=======
-      "staticMerkleRootMultisigIsmFactory": "0x2C1FAbEcd7bFBdEBF27CcdB67baADB38b6Df90fC",
-      "staticMessageIdMultisigIsmFactory": "0x8b83fefd896fAa52057798f6426E9f0B080FCCcE",
+    },
+    "viction": {
+      "staticAggregationHookFactory": "0xEb9FcFDC9EfDC17c1EC5E1dc085B98485da213D6",
       "staticAggregationIsmFactory": "0x8F7454AC98228f3504Bb91eA3D8Adafe6406110A",
-      "staticAggregationHookFactory": "0xEb9FcFDC9EfDC17c1EC5E1dc085B98485da213D6",
-      "merkleTreeHook": "0x6119E37Bd66406A1Db74920aC79C15fB8411Ba76",
-      "proxyAdmin": "0x0761b0827849abbf7b0cC09CE14e1C93D87f5004",
-      "storageGasOracle": "0x481171eb1aad17eDE6a56005B7F1aB00C581ef13",
-      "interchainGasPaymaster": "0xBF12ef4B9f307463D3FB59c3604F294dDCe287E2",
-      "aggregationHook": "0x9Bc0FAf446E128a618A88a2F28960Fb2Ca169faE",
-      "protocolFee": "0xc3F23848Ed2e04C0c6d41bd7804fa8f89F940B94",
-      "mailbox": "0x2f2aFaE1139Ce54feFC03593FeE8AB2aDF4a85A7",
-      "validatorAnnounce": "0xd83A4F747fE80Ed98839e05079B1B7Fe037b1638",
-      "domainRoutingIsmFactory": "0xe03dad16074BC5EEA9A9311257BF02Eb0B6AAA2b",
-      "pausableHook": "0x4Eb82Ee35b0a1c1d776E3a3B547f9A9bA6FCC9f2",
-      "fallbackRoutingHook": "0xDa7cECb05C4aeB02c1aFDE277d4306a2da7Bd762",
-      "interchainSecurityModule": "0xaDc0cB48E8DB81855A930C0C1165ea3dCe4Ba5C7",
-      "index": {
-        "from": 271840
-      }
->>>>>>> b110a73f
-    },
-    "viction": {
-      "aggregationHookFactory": "0xEb9FcFDC9EfDC17c1EC5E1dc085B98485da213D6",
-      "aggregationIsmFactory": "0x8F7454AC98228f3504Bb91eA3D8Adafe6406110A",
       "blockExplorers": [
         {
           "apiUrl": "https://www.vicscan.xyz/api",
@@ -1267,9 +946,9 @@
       "interchainGasPaymaster": "0x0D63128D887159d63De29497dfa45AFc7C699AE4",
       "interchainSecurityModule": "0xBD70Ea9D599a0FC8158B026797177773C3445730",
       "mailbox": "0x2f2aFaE1139Ce54feFC03593FeE8AB2aDF4a85A7",
-      "merkleRootMultisigIsmFactory": "0x2C1FAbEcd7bFBdEBF27CcdB67baADB38b6Df90fC",
+      "staticMerkleRootMultisigIsmFactory": "0x2C1FAbEcd7bFBdEBF27CcdB67baADB38b6Df90fC",
       "merkleTreeHook": "0x149db7afD694722747035d5AEC7007ccb6F8f112",
-      "messageIdMultisigIsmFactory": "0x8b83fefd896fAa52057798f6426E9f0B080FCCcE",
+      "staticMessageIdMultisigIsmFactory": "0x8b83fefd896fAa52057798f6426E9f0B080FCCcE",
       "name": "viction",
       "nativeToken": {
         "decimals": 18,
@@ -1279,7 +958,7 @@
       "protocol": "ethereum",
       "protocolFee": "0xd83A4F747fE80Ed98839e05079B1B7Fe037b1638",
       "proxyAdmin": "0x0761b0827849abbf7b0cC09CE14e1C93D87f5004",
-      "routingIsmFactory": "0x1052eF3419f26Bec74Ed7CEf4a4FA6812Bc09908",
+      "domainRoutingIsmFactory": "0x1052eF3419f26Bec74Ed7CEf4a4FA6812Bc09908",
       "rpcUrls": [
         {
           "http": "https://rpc.tomochain.com"
@@ -1288,19 +967,6 @@
           "http": "https://viction.blockpi.network/v1/rpc/public"
         }
       ],
-<<<<<<< HEAD
-=======
-      "staticMerkleRootMultisigIsmFactory": "0x2C1FAbEcd7bFBdEBF27CcdB67baADB38b6Df90fC",
-      "staticMessageIdMultisigIsmFactory": "0x8b83fefd896fAa52057798f6426E9f0B080FCCcE",
-      "staticAggregationIsmFactory": "0x8F7454AC98228f3504Bb91eA3D8Adafe6406110A",
-      "staticAggregationHookFactory": "0xEb9FcFDC9EfDC17c1EC5E1dc085B98485da213D6",
-      "domainRoutingIsmFactory": "0x1052eF3419f26Bec74Ed7CEf4a4FA6812Bc09908",
-      "mailbox": "0x2f2aFaE1139Ce54feFC03593FeE8AB2aDF4a85A7",
-      "proxyAdmin": "0x0761b0827849abbf7b0cC09CE14e1C93D87f5004",
-      "validatorAnnounce": "0x2fa5F5C96419C222cDbCeC797D696e6cE428A7A9",
-      "interchainSecurityModule": "0xBD70Ea9D599a0FC8158B026797177773C3445730",
-      "merkleTreeHook": "0x149db7afD694722747035d5AEC7007ccb6F8f112",
->>>>>>> b110a73f
       "storageGasOracle": "0x19dc38aeae620380430C200a6E990D5Af5480117",
       "testRecipient": "0x17E216fBb22dF4ef8A6640ae9Cb147C92710ac84",
       "testTokenRecipient": "0xe042D1fbDf59828dd16b9649Ede7abFc856F7a6c",
