use async_trait::async_trait;
use cosmrs::{
    proto::{
        cosmos::{
            auth::v1beta1::{
                query_client::QueryClient as QueryAccountClient, BaseAccount, QueryAccountRequest,
            },
<<<<<<< HEAD
            base::tendermint::v1beta1::{service_client::ServiceClient, GetLatestBlockRequest},
=======
            base::{
                abci::v1beta1::TxResponse,
                tendermint::v1beta1::{service_client::ServiceClient, GetLatestBlockRequest},
            },
>>>>>>> 5a9cd844
            tx::v1beta1::{
                service_client::ServiceClient as TxServiceClient, BroadcastMode,
                BroadcastTxRequest, SimulateRequest, TxRaw,
            },
        },
        cosmwasm::wasm::v1::{
            query_client::QueryClient as WasmQueryClient, MsgExecuteContract,
            QuerySmartContractStateRequest,
        },
        traits::Message,
    },
    tx::{self, Fee, MessageExt, SignDoc, SignerInfo},
    Amount, Coin,
};
<<<<<<< HEAD
use hyperlane_core::{
    ChainCommunicationError, ChainResult, ContractLocator, TxOutcome, H256, U256,
};
=======
use hyperlane_core::{ChainCommunicationError, ChainResult, ContractLocator, U256};
>>>>>>> 5a9cd844
use serde::Serialize;
use tonic::transport::{Channel, Endpoint};

use crate::address::CosmosAddress;
use crate::HyperlaneCosmosError;
use crate::{signers::Signer, ConnectionConf};

/// The gas price to use for transactions.
/// TODO: is there a nice way to get a suggested price dynamically?
<<<<<<< HEAD
pub const DEFAULT_GAS_PRICE: f64 = 0.05;
=======
const DEFAULT_GAS_PRICE: f64 = 0.05;
>>>>>>> 5a9cd844
/// A multiplier applied to a simulated transaction's gas usage to
/// calculate the estimated gas.
const GAS_ESTIMATE_MULTIPLIER: f64 = 1.25;
/// The number of blocks in the future in which a transaction will
/// be valid for.
const TIMEOUT_BLOCKS: u64 = 1000;

#[async_trait]
/// Cosmwasm GRPC Provider
pub trait WasmProvider: Send + Sync {
    /// Get latest block height.
    /// Note that in Tendermint, validators come to consensus on a block
    /// before they execute the transactions in that block. This means that
    /// we may not be able to make state queries against this block until
    /// the next one is committed!
    async fn latest_block_height(&self) -> ChainResult<u64>;

    /// Perform a wasm query against the stored contract address.
    async fn wasm_query<T: Serialize + Sync + Send>(
        &self,
        payload: T,
        block_height: Option<u64>,
    ) -> ChainResult<Vec<u8>>;

    /// Perform a wasm query against a specified contract address.
    async fn wasm_query_to<T: Serialize + Sync + Send>(
        &self,
        to: String,
        payload: T,
        block_height: Option<u64>,
    ) -> ChainResult<Vec<u8>>;

    /// Send a wasm tx.
    async fn wasm_send<T: Serialize + Sync + Send>(
        &self,
        payload: T,
        gas_limit: Option<U256>,
    ) -> ChainResult<TxOutcome>;

    /// Estimate gas for a wasm tx.
    async fn wasm_estimate_gas<T: Serialize + Sync + Send>(&self, payload: T) -> ChainResult<u64>;
}

#[derive(Debug)]
/// CosmWasm GRPC provider.
pub struct WasmGrpcProvider {
    /// Connection configuration.
    conf: ConnectionConf,
    /// A contract address that can be used as the default
    /// for queries / sends / estimates.
    contract_address: CosmosAddress,
    /// Signer for transactions.
    signer: Option<Signer>,
    /// GRPC Channel that can be cheaply cloned.
    /// See https://docs.rs/tonic/latest/tonic/transport/struct.Channel.html#multiplexing-requests
    channel: Channel,
}

impl WasmGrpcProvider {
    /// Create new CosmWasm GRPC Provider.
    pub fn new(
        conf: ConnectionConf,
        locator: ContractLocator,
        signer: Option<Signer>,
    ) -> ChainResult<Self> {
        let channel = Endpoint::new(conf.get_grpc_url())?.connect_lazy();
        let contract_address = CosmosAddress::from_h256(locator.address, &conf.get_prefix())?;

        Ok(Self {
            conf,
            contract_address,
            signer,
            channel,
        })
    }

    /// Gets a signer, or returns an error if one is not available.
    fn get_signer(&self) -> ChainResult<&Signer> {
        self.signer
            .as_ref()
            .ok_or(ChainCommunicationError::SignerUnavailable)
<<<<<<< HEAD
=======
    }
}

impl WasmGrpcProvider {
    /// Generates an unsigned SignDoc for a transaction.
    async fn generate_unsigned_sign_doc(
        &self,
        msgs: Vec<cosmrs::Any>,
        gas_limit: u64,
    ) -> ChainResult<SignDoc> {
        // As this function is only used for estimating gas or sending transactions,
        // we can reasonably expect to have a signer.
        let signer = self.get_signer()?;
        let account_info = self.account_query(signer.address.clone()).await?;
        let current_height = self.latest_block_height().await?;
        let timeout_height = current_height + TIMEOUT_BLOCKS;

        let tx_body = tx::Body::new(
            msgs,
            String::default(),
            TryInto::<u32>::try_into(timeout_height)
                .map_err(ChainCommunicationError::from_other)?,
        );
        let signer_info = SignerInfo::single_direct(Some(signer.public_key), account_info.sequence);

        let auth_info = signer_info.auth_info(Fee::from_amount_and_gas(
            Coin::new(
                Amount::from((gas_limit as f64 * DEFAULT_GAS_PRICE) as u64),
                self.conf.get_canonical_asset().as_str(),
            )?,
            gas_limit,
        ));

        SignDoc::new(
            &tx_body,
            &auth_info,
            &self.conf.get_chain_id().parse()?,
            account_info.account_number,
        )
        .map_err(Into::into)
>>>>>>> 5a9cd844
    }
}

<<<<<<< HEAD
impl WasmGrpcProvider {
    /// Generates an unsigned SignDoc for a transaction.
    async fn generate_unsigned_sign_doc(
        &self,
        msgs: Vec<cosmrs::Any>,
        gas_limit: u64,
    ) -> ChainResult<SignDoc> {
        // As this function is only used for estimating gas or sending transactions,
        // we can reasonably expect to have a signer.
        let signer = self.get_signer()?;
        let account_info = self.account_query(signer.address.clone()).await?;
        let current_height = self.latest_block_height().await?;
        let timeout_height = current_height + TIMEOUT_BLOCKS;

        let tx_body = tx::Body::new(
            msgs,
            "",
            TryInto::<u32>::try_into(timeout_height)
                .map_err(ChainCommunicationError::from_other)?,
        );
        let signer_info = SignerInfo::single_direct(Some(signer.public_key), account_info.sequence);

        let auth_info = signer_info.auth_info(Fee::from_amount_and_gas(
            Coin::new(
                Amount::from((gas_limit as f64 * DEFAULT_GAS_PRICE) as u64),
                self.conf.get_canonical_asset().as_str(),
            )?,
            gas_limit,
        ));

        SignDoc::new(
            &tx_body,
            &auth_info,
            &self.conf.get_chain_id().parse()?,
            account_info.account_number,
        )
        .map_err(Into::into)
    }

    /// Generates a raw signed transaction including `msgs`, estimating gas if a limit is not provided.
    async fn generate_raw_signed_tx(
        &self,
        msgs: Vec<cosmrs::Any>,
        gas_limit: Option<u64>,
    ) -> ChainResult<Vec<u8>> {
        let gas_limit = if let Some(l) = gas_limit {
            l
        } else {
            self.estimate_gas(msgs.clone()).await?
        };

        let sign_doc = self.generate_unsigned_sign_doc(msgs, gas_limit).await?;

        let signer = self.get_signer()?;
        let tx_signed = sign_doc.sign(&signer.signing_key()?)?;
        Ok(tx_signed.to_bytes()?)
    }

    /// Estimates gas for a transaction containing `msgs`.
    async fn estimate_gas(&self, msgs: Vec<cosmrs::Any>) -> ChainResult<u64> {
        // Get a sign doc with 0 gas, because we plan to simulate
        let sign_doc = self.generate_unsigned_sign_doc(msgs, 0).await?;

        let raw_tx = TxRaw {
            body_bytes: sign_doc.body_bytes,
            auth_info_bytes: sign_doc.auth_info_bytes,
            // The poorly documented trick to simuluating a tx without a valid signature is to just pass
            // in a single empty signature. Taken from cosmjs:
            // https://github.com/cosmos/cosmjs/blob/44893af824f0712d1f406a8daa9fcae335422235/packages/stargate/src/modules/tx/queries.ts#L67
            signatures: vec![vec![]],
        };

        let mut client = TxServiceClient::new(self.channel.clone());
        let tx_bytes = raw_tx
            .to_bytes()
            .map_err(ChainCommunicationError::from_other)?;
        #[allow(deprecated)]
        let sim_req = tonic::Request::new(SimulateRequest { tx: None, tx_bytes });
        let gas_used = client
            .simulate(sim_req)
            .await
            .map_err(ChainCommunicationError::from_other)?
            .into_inner()
            .gas_info
            .ok_or_else(|| ChainCommunicationError::from_other_str("gas info not present"))?
            .gas_used;

        let gas_estimate = (gas_used as f64 * GAS_ESTIMATE_MULTIPLIER) as u64;

        Ok(gas_estimate)
    }

=======
    /// Generates a raw signed transaction including `msgs`, estimating gas if a limit is not provided.
    async fn generate_raw_signed_tx(
        &self,
        msgs: Vec<cosmrs::Any>,
        gas_limit: Option<u64>,
    ) -> ChainResult<Vec<u8>> {
        let gas_limit = if let Some(l) = gas_limit {
            l
        } else {
            self.estimate_gas(msgs.clone()).await?
        };

        let sign_doc = self.generate_unsigned_sign_doc(msgs, gas_limit).await?;

        let signer = self.get_signer()?;
        let tx_signed = sign_doc.sign(&signer.signing_key()?)?;
        Ok(tx_signed.to_bytes()?)
    }

    /// Estimates gas for a transaction containing `msgs`.
    async fn estimate_gas(&self, msgs: Vec<cosmrs::Any>) -> ChainResult<u64> {
        // Get a sign doc with 0 gas, because we plan to simulate
        let sign_doc = self.generate_unsigned_sign_doc(msgs, 0).await?;

        let raw_tx = TxRaw {
            body_bytes: sign_doc.body_bytes,
            auth_info_bytes: sign_doc.auth_info_bytes,
            // The poorly documented trick to simuluating a tx without a valid signature is to just pass
            // in a single empty signature. Taken from cosmjs:
            // https://github.com/cosmos/cosmjs/blob/44893af824f0712d1f406a8daa9fcae335422235/packages/stargate/src/modules/tx/queries.ts#L67
            signatures: vec![vec![]],
        };

        let mut client = TxServiceClient::new(self.channel.clone());
        let tx_bytes = raw_tx
            .to_bytes()
            .map_err(ChainCommunicationError::from_other)?;
        #[allow(deprecated)]
        let sim_req = tonic::Request::new(SimulateRequest { tx: None, tx_bytes });
        let gas_used = client
            .simulate(sim_req)
            .await
            .map_err(ChainCommunicationError::from_other)?
            .into_inner()
            .gas_info
            .ok_or_else(|| ChainCommunicationError::from_other_str("gas info not present"))?
            .gas_used;

        let gas_estimate = (gas_used as f64 * GAS_ESTIMATE_MULTIPLIER) as u64;

        Ok(gas_estimate)
    }

>>>>>>> 5a9cd844
    /// Queries an account.
    async fn account_query(&self, account: String) -> ChainResult<BaseAccount> {
        let mut client = QueryAccountClient::new(self.channel.clone());

        let request = tonic::Request::new(QueryAccountRequest { address: account });
        let response = client
            .account(request)
            .await
            .map_err(ChainCommunicationError::from_other)?
            .into_inner();

        let account = BaseAccount::decode(
            response
                .account
                .ok_or_else(|| ChainCommunicationError::from_other_str("account not present"))?
                .value
                .as_slice(),
        )?;
        Ok(account)
    }
}

#[async_trait]
impl WasmProvider for WasmGrpcProvider {
    async fn latest_block_height(&self) -> ChainResult<u64> {
        let mut client = ServiceClient::new(self.channel.clone());
        let request = tonic::Request::new(GetLatestBlockRequest {});

        let response = client
            .get_latest_block(request)
            .await
            .map_err(ChainCommunicationError::from_other)?
            .into_inner();
        let height = response
            .block
            .ok_or_else(|| ChainCommunicationError::from_other_str("block not present"))?
            .header
            .ok_or_else(|| ChainCommunicationError::from_other_str("header not present"))?
            .height;

        Ok(height as u64)
    }

    async fn wasm_query<T>(&self, payload: T, block_height: Option<u64>) -> ChainResult<Vec<u8>>
    where
        T: Serialize + Send + Sync,
    {
        self.wasm_query_to(self.contract_address.address(), payload, block_height)
            .await
    }

    async fn wasm_query_to<T>(
        &self,
        to: String,
        payload: T,
        block_height: Option<u64>,
    ) -> ChainResult<Vec<u8>>
    where
        T: Serialize + Send + Sync,
    {
        let mut client = WasmQueryClient::new(self.channel.clone());
        let mut request = tonic::Request::new(QuerySmartContractStateRequest {
            address: to,
            query_data: serde_json::to_string(&payload)?.as_bytes().to_vec(),
        });

        if let Some(block_height) = block_height {
            request
                .metadata_mut()
                .insert("x-cosmos-block-height", block_height.into());
        }

        let response = client
            .smart_contract_state(request)
            .await
            .map_err(ChainCommunicationError::from_other)?
            .into_inner();

        Ok(response.data)
    }

<<<<<<< HEAD
    async fn wasm_send<T>(&self, payload: T, gas_limit: Option<U256>) -> ChainResult<TxOutcome>
=======
    async fn wasm_send<T>(&self, payload: T, gas_limit: Option<U256>) -> ChainResult<TxResponse>
>>>>>>> 5a9cd844
    where
        T: Serialize + Send + Sync,
    {
        let signer = self.get_signer()?;
        let mut client = TxServiceClient::new(self.channel.clone());

        let msgs = vec![MsgExecuteContract {
            sender: signer.address.clone(),
            contract: self.contract_address.address(),
            msg: serde_json::to_string(&payload)?.as_bytes().to_vec(),
            funds: vec![],
        }
        .to_any()
        .map_err(ChainCommunicationError::from_other)?];

        // We often use U256s to represent gas limits, but Cosmos expects u64s. Try to convert,
        // and if it fails, just fallback to None which will result in gas estimation.
        let gas_limit: Option<u64> = gas_limit.and_then(|limit| match limit.try_into() {
            Ok(limit) => Some(limit),
            Err(err) => {
                tracing::warn!(
                    ?err,
                    "failed to convert gas_limit to u64, falling back to estimation"
                );
                None
            }
        });

        let tx_req = BroadcastTxRequest {
            tx_bytes: self.generate_raw_signed_tx(msgs, gas_limit).await?,
            mode: BroadcastMode::Sync as i32,
        };

        let tx_response = client
            .broadcast_tx(tx_req)
            .await
            .map_err(Into::<HyperlaneCosmosError>::into)?
            .into_inner()
            .tx_response
            .ok_or_else(|| ChainCommunicationError::from_other_str("Empty tx_response"))?;

        Ok(TxOutcome {
            transaction_id: H256::from_slice(hex::decode(tx_response.txhash)?.as_slice()).into(),
            executed: tx_response.code == 0,
            gas_used: U256::from(tx_response.gas_used),
            gas_price: U256::from(0),
        })
    }

    async fn wasm_estimate_gas<T>(&self, payload: T) -> ChainResult<u64>
    where
        T: Serialize + Send + Sync,
    {
        // Estimating gas requires a signer, which we can reasonably expect to have
        // since we need one to send a tx with the estimated gas anyways.
        let signer = self.get_signer()?;
        let msg = MsgExecuteContract {
            sender: signer.address.clone(),
            contract: self.contract_address.address(),
            msg: serde_json::to_string(&payload)?.as_bytes().to_vec(),
            funds: vec![],
        };

        let response = self
            .estimate_gas(vec![msg
                .to_any()
                .map_err(ChainCommunicationError::from_other)?])
            .await?;

        Ok(response)
    }
}<|MERGE_RESOLUTION|>--- conflicted
+++ resolved
@@ -5,14 +5,10 @@
             auth::v1beta1::{
                 query_client::QueryClient as QueryAccountClient, BaseAccount, QueryAccountRequest,
             },
-<<<<<<< HEAD
-            base::tendermint::v1beta1::{service_client::ServiceClient, GetLatestBlockRequest},
-=======
             base::{
                 abci::v1beta1::TxResponse,
                 tendermint::v1beta1::{service_client::ServiceClient, GetLatestBlockRequest},
             },
->>>>>>> 5a9cd844
             tx::v1beta1::{
                 service_client::ServiceClient as TxServiceClient, BroadcastMode,
                 BroadcastTxRequest, SimulateRequest, TxRaw,
@@ -27,13 +23,7 @@
     tx::{self, Fee, MessageExt, SignDoc, SignerInfo},
     Amount, Coin,
 };
-<<<<<<< HEAD
-use hyperlane_core::{
-    ChainCommunicationError, ChainResult, ContractLocator, TxOutcome, H256, U256,
-};
-=======
 use hyperlane_core::{ChainCommunicationError, ChainResult, ContractLocator, U256};
->>>>>>> 5a9cd844
 use serde::Serialize;
 use tonic::transport::{Channel, Endpoint};
 
@@ -43,11 +33,7 @@
 
 /// The gas price to use for transactions.
 /// TODO: is there a nice way to get a suggested price dynamically?
-<<<<<<< HEAD
-pub const DEFAULT_GAS_PRICE: f64 = 0.05;
-=======
 const DEFAULT_GAS_PRICE: f64 = 0.05;
->>>>>>> 5a9cd844
 /// A multiplier applied to a simulated transaction's gas usage to
 /// calculate the estimated gas.
 const GAS_ESTIMATE_MULTIPLIER: f64 = 1.25;
@@ -129,8 +115,6 @@
         self.signer
             .as_ref()
             .ok_or(ChainCommunicationError::SignerUnavailable)
-<<<<<<< HEAD
-=======
     }
 }
 
@@ -171,48 +155,6 @@
             account_info.account_number,
         )
         .map_err(Into::into)
->>>>>>> 5a9cd844
-    }
-}
-
-<<<<<<< HEAD
-impl WasmGrpcProvider {
-    /// Generates an unsigned SignDoc for a transaction.
-    async fn generate_unsigned_sign_doc(
-        &self,
-        msgs: Vec<cosmrs::Any>,
-        gas_limit: u64,
-    ) -> ChainResult<SignDoc> {
-        // As this function is only used for estimating gas or sending transactions,
-        // we can reasonably expect to have a signer.
-        let signer = self.get_signer()?;
-        let account_info = self.account_query(signer.address.clone()).await?;
-        let current_height = self.latest_block_height().await?;
-        let timeout_height = current_height + TIMEOUT_BLOCKS;
-
-        let tx_body = tx::Body::new(
-            msgs,
-            "",
-            TryInto::<u32>::try_into(timeout_height)
-                .map_err(ChainCommunicationError::from_other)?,
-        );
-        let signer_info = SignerInfo::single_direct(Some(signer.public_key), account_info.sequence);
-
-        let auth_info = signer_info.auth_info(Fee::from_amount_and_gas(
-            Coin::new(
-                Amount::from((gas_limit as f64 * DEFAULT_GAS_PRICE) as u64),
-                self.conf.get_canonical_asset().as_str(),
-            )?,
-            gas_limit,
-        ));
-
-        SignDoc::new(
-            &tx_body,
-            &auth_info,
-            &self.conf.get_chain_id().parse()?,
-            account_info.account_number,
-        )
-        .map_err(Into::into)
     }
 
     /// Generates a raw signed transaction including `msgs`, estimating gas if a limit is not provided.
@@ -268,61 +210,6 @@
         Ok(gas_estimate)
     }
 
-=======
-    /// Generates a raw signed transaction including `msgs`, estimating gas if a limit is not provided.
-    async fn generate_raw_signed_tx(
-        &self,
-        msgs: Vec<cosmrs::Any>,
-        gas_limit: Option<u64>,
-    ) -> ChainResult<Vec<u8>> {
-        let gas_limit = if let Some(l) = gas_limit {
-            l
-        } else {
-            self.estimate_gas(msgs.clone()).await?
-        };
-
-        let sign_doc = self.generate_unsigned_sign_doc(msgs, gas_limit).await?;
-
-        let signer = self.get_signer()?;
-        let tx_signed = sign_doc.sign(&signer.signing_key()?)?;
-        Ok(tx_signed.to_bytes()?)
-    }
-
-    /// Estimates gas for a transaction containing `msgs`.
-    async fn estimate_gas(&self, msgs: Vec<cosmrs::Any>) -> ChainResult<u64> {
-        // Get a sign doc with 0 gas, because we plan to simulate
-        let sign_doc = self.generate_unsigned_sign_doc(msgs, 0).await?;
-
-        let raw_tx = TxRaw {
-            body_bytes: sign_doc.body_bytes,
-            auth_info_bytes: sign_doc.auth_info_bytes,
-            // The poorly documented trick to simuluating a tx without a valid signature is to just pass
-            // in a single empty signature. Taken from cosmjs:
-            // https://github.com/cosmos/cosmjs/blob/44893af824f0712d1f406a8daa9fcae335422235/packages/stargate/src/modules/tx/queries.ts#L67
-            signatures: vec![vec![]],
-        };
-
-        let mut client = TxServiceClient::new(self.channel.clone());
-        let tx_bytes = raw_tx
-            .to_bytes()
-            .map_err(ChainCommunicationError::from_other)?;
-        #[allow(deprecated)]
-        let sim_req = tonic::Request::new(SimulateRequest { tx: None, tx_bytes });
-        let gas_used = client
-            .simulate(sim_req)
-            .await
-            .map_err(ChainCommunicationError::from_other)?
-            .into_inner()
-            .gas_info
-            .ok_or_else(|| ChainCommunicationError::from_other_str("gas info not present"))?
-            .gas_used;
-
-        let gas_estimate = (gas_used as f64 * GAS_ESTIMATE_MULTIPLIER) as u64;
-
-        Ok(gas_estimate)
-    }
-
->>>>>>> 5a9cd844
     /// Queries an account.
     async fn account_query(&self, account: String) -> ChainResult<BaseAccount> {
         let mut client = QueryAccountClient::new(self.channel.clone());
@@ -404,11 +291,7 @@
         Ok(response.data)
     }
 
-<<<<<<< HEAD
-    async fn wasm_send<T>(&self, payload: T, gas_limit: Option<U256>) -> ChainResult<TxOutcome>
-=======
     async fn wasm_send<T>(&self, payload: T, gas_limit: Option<U256>) -> ChainResult<TxResponse>
->>>>>>> 5a9cd844
     where
         T: Serialize + Send + Sync,
     {
