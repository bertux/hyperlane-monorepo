--- conflicted
+++ resolved
@@ -168,12 +168,8 @@
             .provider
             .wasm_send(process_message, tx_gas_limit)
             .await?;
-<<<<<<< HEAD
-        Ok(TxOutcome::try_from_tx_response(response)?)
-=======
 
         Ok(response.try_into()?)
->>>>>>> 5a9cd844
     }
 
     #[instrument(err, ret, skip(self), fields(msg=%message, metadata=%fmt_bytes(metadata)))]
