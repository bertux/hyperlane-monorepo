--- conflicted
+++ resolved
@@ -75,18 +75,15 @@
         tx_cost_estimate: &TxCostEstimate,
     ) -> Result<Option<U256>> {
         let current_payment = self.get_message_gas_payment(message.id())?;
-<<<<<<< HEAD
-        self.policy
-=======
 
         // If the message matches the whitelist, consider it as meeting the gas payment requirement
         if self.whitelist.msg_matches(message, false) {
+            /// TODO: use a policy list and then whitelist by policy?
             return Ok((true, current_payment));
         }
 
-        let meets_requirement = self
+        self
             .policy
->>>>>>> b2d57fc4
             .message_meets_gas_payment_requirement(message, &current_payment, tx_cost_estimate)
             .await
     }
