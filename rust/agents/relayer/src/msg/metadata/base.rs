use std::str::FromStr;
use std::sync::Arc;
use std::{collections::HashMap, fmt::Debug};

use async_trait::async_trait;
use derive_new::new;
use eyre::{Context, Result};
use tokio::sync::RwLock;
use tracing::{debug, info, instrument, warn};

use hyperlane_base::{
    ChainConf, CheckpointSyncer, CheckpointSyncerConf, CoreMetrics, MultisigCheckpointSyncer,
};
use hyperlane_core::accumulator::merkle::Proof;
use hyperlane_core::{
    Checkpoint, HyperlaneDomain, HyperlaneMessage, ModuleType, MultisigIsm, RoutingIsm,
    ValidatorAnnounce, H160, H256,
};

use crate::merkle_tree_builder::MerkleTreeBuilder;
use crate::msg::metadata::multisig::{
    LegacyMultisigMetadataBuilder, MerkleRootMultisigMetadataBuilder,
    MessageIdMultisigMetadataBuilder,
};
use crate::msg::metadata::RoutingIsmMetadataBuilder;

#[derive(Debug, thiserror::Error)]
pub enum MetadataBuilderError {
    #[error("Unknown or invalid module type ({0})")]
    UnsupportedModuleType(ModuleType),
    #[error("Exceeded max depth when building metadata ({0})")]
    MaxDepthExceeded(u32),
}

#[async_trait]
pub trait MetadataBuilder: Send + Sync {
    #[allow(clippy::async_yields_async)]
    async fn build(&self, ism_address: H256, message: &HyperlaneMessage)
        -> Result<Option<Vec<u8>>>;
}

#[derive(Clone, new)]
pub struct BaseMetadataBuilder {
    destination_chain_setup: ChainConf,
    origin_prover_sync: Arc<RwLock<MerkleTreeBuilder>>,
    origin_validator_announce: Arc<dyn ValidatorAnnounce>,
    allow_local_checkpoint_syncers: bool,
    metrics: Arc<CoreMetrics>,
    /// ISMs can be structured recursively. We keep track of the depth
    /// of the recursion to avoid infinite loops.
    #[new(default)]
    depth: u32,
    max_depth: u32,
}

impl Debug for BaseMetadataBuilder {
    fn fmt(&self, f: &mut std::fmt::Formatter<'_>) -> std::fmt::Result {
        write!(
            f,
            "MetadataBuilder {{ chain_setup: {:?}, validator_announce: {:?} }}",
            self.destination_chain_setup, self.origin_validator_announce
        )
    }
}

#[async_trait]
impl MetadataBuilder for BaseMetadataBuilder {
    #[instrument(err, skip(self), fields(domain=self.domain().name()))]
    async fn build(
        &self,
        ism_address: H256,
        message: &HyperlaneMessage,
    ) -> Result<Option<Vec<u8>>> {
        const CTX: &str = "When fetching module type";
        let ism = self
            .destination_chain_setup
            .build_ism(ism_address, &self.metrics)
            .await
            .context(CTX)?;
        let module_type = ism.module_type().await.context(CTX)?;
        let base = self.clone_with_incremented_depth()?;

        let metadata_builder: Box<dyn MetadataBuilder> = match module_type {
            ModuleType::LegacyMultisig => Box::new(LegacyMultisigMetadataBuilder::new(base)),
            ModuleType::MerkleRootMultisig => {
                Box::new(MerkleRootMultisigMetadataBuilder::new(base))
            }
            ModuleType::MessageIdMultisig => Box::new(MessageIdMultisigMetadataBuilder::new(base)),
            ModuleType::Routing => Box::new(RoutingIsmMetadataBuilder::new(base)),
            _ => return Err(MetadataBuilderError::UnsupportedModuleType(module_type).into()),
        };
        metadata_builder
            .build(ism_address, message)
            .await
            .context(CTX)
    }
}

impl BaseMetadataBuilder {
    pub fn domain(&self) -> &HyperlaneDomain {
        &self.destination_chain_setup.domain
    }

    pub fn clone_with_incremented_depth(&self) -> Result<BaseMetadataBuilder> {
        let mut cloned = self.clone();
        cloned.depth += 1;
        if cloned.depth > cloned.max_depth {
            Err(MetadataBuilderError::MaxDepthExceeded(cloned.depth).into())
        } else {
            Ok(cloned)
        }
    }

    pub async fn get_proof(&self, nonce: u32, checkpoint: Checkpoint) -> Result<Option<Proof>> {
        const CTX: &str = "When fetching message proof";
<<<<<<< HEAD
        self.origin_prover_sync
=======
        let proof = self
            .origin_prover_sync
>>>>>>> 50f04db1
            .read()
            .await
            .get_proof(nonce, checkpoint.index)
            .context(CTX)?;

        // checkpoint may be fraudulent if the root does not
        // match the canonical root at the checkpoint's index
        if proof.root() != checkpoint.root {
            info!(
                ?checkpoint,
                canonical_root = ?proof.root(),
                "Could not fetch metadata: checkpoint root does not match canonical root from merkle proof"
            );
            Ok(None)
        } else {
            Ok(Some(proof))
        }
    }

<<<<<<< HEAD
    pub async fn fetch_checkpoint(
        &self,
        validators: &Vec<H256>,
        threshold: usize,
        message: &HyperlaneMessage,
    ) -> Result<Option<MultisigSignedCheckpoint>> {
        const CTX: &str = "When fetching checkpoint signatures";
        let highest_known_nonce = self.origin_prover_sync.read().await.count() - 1;
        let checkpoint_syncer = self
            .build_checkpoint_syncer(validators)
            .await
            .context(CTX)?;
        checkpoint_syncer
            .fetch_checkpoint_in_range(validators, threshold, message.nonce, highest_known_nonce)
            .await
            .context(CTX)
=======
    pub async fn highest_known_nonce(&self) -> u32 {
        self.origin_prover_sync.read().await.count() - 1
>>>>>>> 50f04db1
    }

    pub async fn build_routing_ism(&self, address: H256) -> Result<Box<dyn RoutingIsm>> {
        self.destination_chain_setup
            .build_routing_ism(address, &self.metrics)
            .await
    }

    pub async fn build_multisig_ism(&self, address: H256) -> Result<Box<dyn MultisigIsm>> {
        self.destination_chain_setup
            .build_multisig_ism(address, &self.metrics)
            .await
    }

    pub async fn build_checkpoint_syncer(
        &self,
        validators: &[H256],
    ) -> Result<MultisigCheckpointSyncer> {
        let storage_locations = self
            .origin_validator_announce
            .get_announced_storage_locations(validators)
            .await?;

        // Only use the most recently announced location for now.
        let mut checkpoint_syncers: HashMap<H160, Arc<dyn CheckpointSyncer>> = HashMap::new();
        for (&validator, validator_storage_locations) in validators.iter().zip(storage_locations) {
            for storage_location in validator_storage_locations.iter().rev() {
                let Ok(config) = CheckpointSyncerConf::from_str(storage_location) else {
                    debug!(?validator, ?storage_location, "Could not parse checkpoint syncer config for validator");
                    continue
                };

                // If this is a LocalStorage based checkpoint syncer and it's not
                // allowed, ignore it
                if !self.allow_local_checkpoint_syncers
                    && matches!(config, CheckpointSyncerConf::LocalStorage { .. })
                {
                    debug!(
                        ?config,
                        "Ignoring disallowed LocalStorage based checkpoint syncer"
                    );
                    continue;
                }

                match config.build(None) {
                    Ok(checkpoint_syncer) => {
                        // found the syncer for this validator
                        checkpoint_syncers.insert(validator.into(), checkpoint_syncer.into());
                        break;
                    }
                    Err(err) => {
                        debug!(
                            error=%err,
                            ?config,
                            ?validator,
                            "Error when loading checkpoint syncer; will attempt to use the next config"
                        );
                    }
                }
            }
            if checkpoint_syncers.get(&validator.into()).is_none() {
                if validator_storage_locations.is_empty() {
                    warn!(?validator, "Validator has not announced any storage locations; see https://docs.hyperlane.xyz/docs/operators/validators/announcing-your-validator");
                } else {
                    warn!(
                        ?validator,
                        ?validator_storage_locations,
                        "No valid checkpoint syncer configs for validator"
                    );
                }
            }
        }
        Ok(MultisigCheckpointSyncer::new(checkpoint_syncers))
    }
}<|MERGE_RESOLUTION|>--- conflicted
+++ resolved
@@ -113,12 +113,8 @@
 
     pub async fn get_proof(&self, nonce: u32, checkpoint: Checkpoint) -> Result<Option<Proof>> {
         const CTX: &str = "When fetching message proof";
-<<<<<<< HEAD
-        self.origin_prover_sync
-=======
         let proof = self
             .origin_prover_sync
->>>>>>> 50f04db1
             .read()
             .await
             .get_proof(nonce, checkpoint.index)
@@ -138,27 +134,8 @@
         }
     }
 
-<<<<<<< HEAD
-    pub async fn fetch_checkpoint(
-        &self,
-        validators: &Vec<H256>,
-        threshold: usize,
-        message: &HyperlaneMessage,
-    ) -> Result<Option<MultisigSignedCheckpoint>> {
-        const CTX: &str = "When fetching checkpoint signatures";
-        let highest_known_nonce = self.origin_prover_sync.read().await.count() - 1;
-        let checkpoint_syncer = self
-            .build_checkpoint_syncer(validators)
-            .await
-            .context(CTX)?;
-        checkpoint_syncer
-            .fetch_checkpoint_in_range(validators, threshold, message.nonce, highest_known_nonce)
-            .await
-            .context(CTX)
-=======
     pub async fn highest_known_nonce(&self) -> u32 {
         self.origin_prover_sync.read().await.count() - 1
->>>>>>> 50f04db1
     }
 
     pub async fn build_routing_ism(&self, address: H256) -> Result<Box<dyn RoutingIsm>> {
