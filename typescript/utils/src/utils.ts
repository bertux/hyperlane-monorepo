--- conflicted
+++ resolved
@@ -157,32 +157,20 @@
 export function parseMessage(message: string): ParsedMessage {
   const VERSION_OFFSET = 0;
   const NONCE_OFFSET = 1;
-  const ORIGIN_OFFSET = 33;
-  const SENDER_OFFSET = 37;
-  const DESTINATION_OFFSET = 69;
-  const RECIPIENT_OFFSET = 73;
-  const BODY_OFFSET = 105;
+  const ORIGIN_OFFSET = 5;
+  const SENDER_OFFSET = 9;
+  const DESTINATION_OFFSET = 41;
+  const RECIPIENT_OFFSET = 45;
+  const BODY_OFFSET = 77;
 
   const buf = Buffer.from(utils.arrayify(message));
-<<<<<<< HEAD
-  const version = buf.readUint8(0);
-  const nonce = buf.readUInt32BE(1);
-  const origin = buf.readUInt32BE(5);
-  const sender = utils.hexlify(buf.slice(9, 41));
-  const destination = buf.readUInt32BE(41);
-  const recipient = utils.hexlify(buf.slice(45, 77));
-  const body = utils.hexlify(buf.slice(77));
-=======
   const version = buf.readUint8(VERSION_OFFSET);
-  const nonce = BigNumber.from(
-    utils.hexlify(buf.slice(NONCE_OFFSET, ORIGIN_OFFSET)),
-  ).toNumber();
+  const nonce = buf.readUInt32BE(NONCE_OFFSET);
   const origin = buf.readUInt32BE(ORIGIN_OFFSET);
   const sender = utils.hexlify(buf.slice(SENDER_OFFSET, DESTINATION_OFFSET));
   const destination = buf.readUInt32BE(DESTINATION_OFFSET);
   const recipient = utils.hexlify(buf.slice(RECIPIENT_OFFSET, BODY_OFFSET));
   const body = utils.hexlify(buf.slice(BODY_OFFSET));
->>>>>>> fc9dcf2c
   return { version, nonce, origin, sender, destination, recipient, body };
 }
 
