--- conflicted
+++ resolved
@@ -1,17 +1,10 @@
 {
   "name": "@hyperlane-xyz/helloworld",
   "description": "A basic skeleton of an Hyperlane app",
-<<<<<<< HEAD
-  "version": "1.5.1",
-  "dependencies": {
-    "@hyperlane-xyz/core": "1.5.1",
-    "@hyperlane-xyz/sdk": "1.5.1",
-=======
   "version": "1.5.4-beta0",
   "dependencies": {
     "@hyperlane-xyz/core": "1.5.4-beta0",
     "@hyperlane-xyz/sdk": "1.5.4-beta0",
->>>>>>> 9168cca6
     "@openzeppelin/contracts-upgradeable": "^4.8.0",
     "ethers": "^5.7.2"
   },
