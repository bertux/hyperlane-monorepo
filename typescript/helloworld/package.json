{
  "name": "@hyperlane-xyz/helloworld",
  "description": "A basic skeleton of an Hyperlane app",
<<<<<<< HEAD
  "version": "3.14.0",
  "dependencies": {
    "@hyperlane-xyz/core": "3.14.0",
    "@hyperlane-xyz/registry": "1.3.0",
    "@hyperlane-xyz/sdk": "3.14.0",
=======
  "version": "3.16.0",
  "dependencies": {
    "@hyperlane-xyz/core": "3.16.0",
    "@hyperlane-xyz/registry": "2.1.1",
    "@hyperlane-xyz/sdk": "3.16.0",
>>>>>>> aecb65a9
    "@openzeppelin/contracts-upgradeable": "^4.9.3",
    "ethers": "^5.7.2"
  },
  "devDependencies": {
    "@nomiclabs/hardhat-ethers": "^2.2.3",
    "@nomiclabs/hardhat-waffle": "^2.0.6",
    "@trivago/prettier-plugin-sort-imports": "^4.2.1",
    "@typechain/ethers-v5": "^11.1.2",
    "@typechain/ethers-v6": "^0.5.1",
    "@typechain/hardhat": "^9.1.0",
    "@typescript-eslint/eslint-plugin": "^7.4.0",
    "@typescript-eslint/parser": "^7.4.0",
    "chai": "^4.3.6",
    "eslint": "^8.57.0",
    "eslint-config-prettier": "^9.1.0",
    "ethereum-waffle": "^4.0.10",
    "hardhat": "^2.22.2",
    "hardhat-gas-reporter": "^1.0.9",
    "prettier": "^2.8.8",
    "prettier-plugin-solidity": "^1.1.3",
    "solhint": "^4.5.4",
    "solhint-plugin-prettier": "^0.0.5",
    "solidity-coverage": "^0.8.3",
    "ts-node": "^10.8.0",
    "typechain": "patch:typechain@npm%3A8.3.2#~/.yarn/patches/typechain-npm-8.3.2-b02e27439e.patch",
    "typescript": "5.3.3"
  },
  "homepage": "https://www.hyperlane.xyz",
  "keywords": [
    "Hyperlane",
    "HelloWorld",
    "Solidity",
    "Typescript"
  ],
  "license": "Apache-2.0",
  "type": "module",
  "exports": "./dist/index.js",
  "types": "./dist/index.d.ts",
  "files": [
    "/dist",
    "/contracts"
  ],
  "repository": {
    "type": "git",
    "url": "https://github.com/hyperlane-xyz/hyperlane-monorepo"
  },
  "scripts": {
    "build": "yarn hardhat-esm compile && tsc",
    "clean": "yarn hardhat-esm clean && rm -rf dist cache src/types",
    "coverage": "yarn hardhat-esm coverage",
    "lint": "solhint contracts/**/*.sol && eslint . --ext .ts",
    "hardhat-esm": "NODE_OPTIONS='--experimental-loader ts-node/esm/transpile-only --no-warnings=ExperimentalWarning' hardhat --config hardhat.config.cts",
    "prettier": "prettier --write ./contracts ./src",
    "test": "yarn hardhat-esm test ./src/test/**/*.test.ts",
    "test:ci": "yarn test"
  },
  "peerDependencies": {
    "@ethersproject/abi": "*",
    "@ethersproject/providers": "*",
    "@types/node": "*",
    "@types/sinon-chai": "*"
  }
}<|MERGE_RESOLUTION|>--- conflicted
+++ resolved
@@ -1,19 +1,11 @@
 {
   "name": "@hyperlane-xyz/helloworld",
   "description": "A basic skeleton of an Hyperlane app",
-<<<<<<< HEAD
-  "version": "3.14.0",
-  "dependencies": {
-    "@hyperlane-xyz/core": "3.14.0",
-    "@hyperlane-xyz/registry": "1.3.0",
-    "@hyperlane-xyz/sdk": "3.14.0",
-=======
   "version": "3.16.0",
   "dependencies": {
     "@hyperlane-xyz/core": "3.16.0",
     "@hyperlane-xyz/registry": "2.1.1",
     "@hyperlane-xyz/sdk": "3.16.0",
->>>>>>> aecb65a9
     "@openzeppelin/contracts-upgradeable": "^4.9.3",
     "ethers": "^5.7.2"
   },
