import '@nomiclabs/hardhat-waffle';
import { expect } from 'chai';
import { ethers } from 'hardhat';
import sinon from 'sinon';

import {
  ChainMap,
  CoreConfig,
  CoreFactories,
  HyperlaneContractsMap,
  HyperlaneCore,
  HyperlaneCoreChecker,
<<<<<<< HEAD
  HyperlaneIsmFactory,
  HyperlaneIsmFactoryDeployer,
=======
  HyperlaneCoreDeployer,
>>>>>>> 4e143c90
  MultiProvider,
  objMap,
  serializeContractsMap,
} from '@hyperlane-xyz/sdk';

import { environment as testConfig } from '../config/environments/test';
import { writeJSON } from '../src/utils/utils';

describe('core', async () => {
  let multiProvider: MultiProvider;
  let deployer: HyperlaneCoreDeployer;
  let core: HyperlaneCore;
  let contracts: HyperlaneContractsMap<CoreFactories>;
  let coreConfig: ChainMap<CoreConfig>;
  let ismFactory: HyperlaneIsmFactory;
  before(async () => {
    const [signer] = await ethers.getSigners();
    multiProvider = MultiProvider.createTestMultiProvider({ signer });
    const ismFactoryDeployer = new HyperlaneIsmFactoryDeployer(
      multiProvider,
      testConfig.core,
    );
    const ismFactories = await ismFactoryDeployer.deploy();
    ismFactory = new HyperlaneIsmFactory(ismFactories, multiProvider);
  });

  let owners: ChainMap<string>;

  beforeEach(async () => {
    const [_, owner] = await ethers.getSigners();
    // This is kind of awkward and really these tests shouldn't live here
    coreConfig = testConfig.core;
    owners = objMap(testConfig.chainMetadataConfigs, () => owner.address);
  });

  it('deploys', async () => {
<<<<<<< HEAD
    deployer = new HyperlaneCoreInfraDeployer(
      multiProvider,
      coreConfig,
      ismFactory,
      environment,
    );
=======
    deployer = new HyperlaneCoreDeployer(multiProvider, coreConfig);
>>>>>>> 4e143c90
    contracts = await deployer.deploy();
    core = new HyperlaneCore(contracts, multiProvider);
  });

  it('writes', async () => {
    const base = './test/outputs/core';
    writeJSON(base, 'contracts.json', serializeContractsMap(contracts));
    writeJSON(base, 'verification.json', deployer.verificationInputs);
    // deployer.writeRustConfigs(base);
  });

  describe('failure modes', async () => {
    beforeEach(async () => {
<<<<<<< HEAD
      deployer = new HyperlaneCoreInfraDeployer(
        multiProvider,
        coreConfig,
        ismFactory,
        environment,
      );
=======
      deployer = new HyperlaneCoreDeployer(multiProvider, coreConfig);
>>>>>>> 4e143c90
      const stub = sinon.stub(deployer, 'deployContracts');
      stub.withArgs('test3', sinon.match.any).rejects();
      // @ts-ignore
      deployer.deployContracts.callThrough();

      try {
        await deployer.deploy();
        // eslint-disable-next-line no-empty
      } catch (e: any) {}
    });

    afterEach(async () => {
      sinon.restore();
    });

    it('persists partial failure', async () => {
      expect(deployer.deployedContracts).to.have.keys(['test1', 'test2']);
    });

    it('can be resumed from partial (chain) failure', async () => {
      sinon.restore(); // restore normal deployer behavior and test3 will be deployed
      const result = await deployer.deploy();
      expect(result).to.have.keys(['test1', 'test2', 'test3']);
      expect(result.test3).to.have.keys(Object.keys(result.test2));
    });

    it('can be resumed from partial contracts', async () => {
      sinon.restore(); // restore normal deployer behavior

      //@ts-ignore operand not optional, ignore for this test
      delete deployer.deployedContracts.test2!.multisigIsm;
      //@ts-ignore operand not optional, ignore for this test
      delete deployer.deployedContracts.test2!.mailbox;

      const result = await deployer.deploy();
      expect(result.test2).to.have.keys(Object.keys(result.test1));
      expect(result.test3).to.have.keys(Object.keys(result.test1));
    });
  });

  it('checks', async () => {
    const joinedConfig = objMap(coreConfig, (chain, config) => ({
      ...config,
      owner: owners[chain],
    }));
    const checker = new HyperlaneCoreChecker(
      multiProvider,
      core,
      joinedConfig,
      ismFactory,
    );
    await checker.check();
  });
});<|MERGE_RESOLUTION|>--- conflicted
+++ resolved
@@ -10,12 +10,9 @@
   HyperlaneContractsMap,
   HyperlaneCore,
   HyperlaneCoreChecker,
-<<<<<<< HEAD
+  HyperlaneCoreDeployer,
   HyperlaneIsmFactory,
   HyperlaneIsmFactoryDeployer,
-=======
-  HyperlaneCoreDeployer,
->>>>>>> 4e143c90
   MultiProvider,
   objMap,
   serializeContractsMap,
@@ -52,16 +49,7 @@
   });
 
   it('deploys', async () => {
-<<<<<<< HEAD
-    deployer = new HyperlaneCoreInfraDeployer(
-      multiProvider,
-      coreConfig,
-      ismFactory,
-      environment,
-    );
-=======
-    deployer = new HyperlaneCoreDeployer(multiProvider, coreConfig);
->>>>>>> 4e143c90
+    deployer = new HyperlaneCoreDeployer(multiProvider, coreConfig, ismFactory);
     contracts = await deployer.deploy();
     core = new HyperlaneCore(contracts, multiProvider);
   });
@@ -75,16 +63,11 @@
 
   describe('failure modes', async () => {
     beforeEach(async () => {
-<<<<<<< HEAD
-      deployer = new HyperlaneCoreInfraDeployer(
+      deployer = new HyperlaneCoreDeployer(
         multiProvider,
         coreConfig,
         ismFactory,
-        environment,
       );
-=======
-      deployer = new HyperlaneCoreDeployer(multiProvider, coreConfig);
->>>>>>> 4e143c90
       const stub = sinon.stub(deployer, 'deployContracts');
       stub.withArgs('test3', sinon.match.any).rejects();
       // @ts-ignore
