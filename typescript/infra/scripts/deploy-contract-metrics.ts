--- conflicted
+++ resolved
@@ -1,20 +1,15 @@
+import { ChainName } from '@abacus-network/sdk';
 import { runContractMetricsHelmCommand } from '../src/contract-metrics';
 import { HelmCommand } from '../src/utils/helm';
-import { getEnvironment, getCoreEnvironmentConfig } from './utils';
+import { getCoreEnvironmentConfig, getEnvironment } from './utils';
 
 async function main() {
   const environment = await getEnvironment();
   const config = await getCoreEnvironmentConfig(environment);
   return runContractMetricsHelmCommand(
-<<<<<<< HEAD
-    HelmCommand.Install,
+    HelmCommand.InstallOrUpgrade,
     config.metrics,
-    config.domains,
-=======
-    HelmCommand.InstallOrUpgrade,
-    contractMetricsConfig,
-    domainNames,
->>>>>>> c7fa1272
+    Object.keys(config.transactionConfigs) as ChainName[],
     environment,
   );
 }
