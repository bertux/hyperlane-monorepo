--- conflicted
+++ resolved
@@ -35,13 +35,6 @@
 import { getCloudAgentKey } from '../src/agents/key-utils.js';
 import { CloudAgentKey } from '../src/agents/keys.js';
 import { RootAgentConfig } from '../src/config/agent/agent.js';
-<<<<<<< HEAD
-import {
-  fetchProvider,
-  getSecretMetadataOverrides,
-} from '../src/config/chain.js';
-=======
->>>>>>> 8ce2a71f
 import {
   AgentEnvironment,
   DeployEnvironment,
