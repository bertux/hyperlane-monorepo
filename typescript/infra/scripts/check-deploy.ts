--- conflicted
+++ resolved
@@ -57,11 +57,7 @@
         [fork]: { blocks: { confirmations: 0 } },
       });
 
-<<<<<<< HEAD
-      const owner = envConfig.core[fork].owner;
-=======
       const owner = asDeployer ? DEPLOYER : envConfig.core[fork].owner;
->>>>>>> befc38da
       const signer = await impersonateAccount(owner, 1e18);
 
       multiProvider.setSigner(fork, signer);
