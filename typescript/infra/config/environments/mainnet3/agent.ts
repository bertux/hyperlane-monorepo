import {
  GasPaymentEnforcement,
  GasPaymentEnforcementPolicyType,
  RpcConsensusType,
} from '@hyperlane-xyz/sdk';

import {
  AgentChainConfig,
  RootAgentConfig,
  getAgentChainNamesFromConfig,
} from '../../../src/config/agent/agent.js';
import {
  matchingList,
  routerMatchingList,
} from '../../../src/config/agent/relayer.js';
import { ALL_KEY_ROLES, Role } from '../../../src/roles.js';
import { Contexts } from '../../contexts.js';

import { environment } from './chains.js';
import { helloWorld } from './helloworld.js';
import { supportedChainNames } from './supportedChainNames.js';
import { validatorChainConfig } from './validators.js';
import ancient8EthereumUsdcAddresses from './warp/ancient8-USDC-addresses.json';
import arbitrumTIAAddresses from './warp/arbitrum-TIA-addresses.json';
import arbitrumNeutronEclipAddresses from './warp/arbitrum-neutron-eclip-addresses.json';
import inevmEthereumUsdcAddresses from './warp/inevm-USDC-addresses.json';
import inevmEthereumUsdtAddresses from './warp/inevm-USDT-addresses.json';
import injectiveInevmInjAddresses from './warp/injective-inevm-addresses.json';
import mantaTIAAddresses from './warp/manta-TIA-addresses.json';
import victionEthereumEthAddresses from './warp/viction-ETH-addresses.json';
import victionEthereumUsdcAddresses from './warp/viction-USDC-addresses.json';
import victionEthereumUsdtAddresses from './warp/viction-USDT-addresses.json';

const releaseCandidateHelloworldMatchingList = routerMatchingList(
  helloWorld[Contexts.ReleaseCandidate].addresses,
);

const repo = 'gcr.io/abacus-labs-dev/hyperlane-agent';

// The chains here must be consistent with the environment's supportedChainNames, which is
// checked / enforced at runtime & in the CI pipeline.
//
// This is intentionally separate and not derived from the environment's supportedChainNames
// to allow for more fine-grained control over which chains are enabled for each agent role.
export const hyperlaneContextAgentChainConfig: AgentChainConfig = {
  // Generally, we run all production validators in the Hyperlane context.
  [Role.Validator]: {
    arbitrum: true,
    ancient8: true,
    avalanche: true,
    base: true,
    blast: true,
    bsc: true,
    celo: true,
    ethereum: true,
    fraxtal: true,
    gnosis: true,
    injective: true,
    inevm: true,
    linea: true,
    mantapacific: true,
    mode: true,
    moonbeam: true,
    neutron: true,
    optimism: true,
    osmosis: true,
    polygon: true,
    polygonzkevm: true,
    redstone: true,
    scroll: true,
    sei: true,
    viction: true,
    zetachain: true,
  },
  [Role.Relayer]: {
    arbitrum: true,
    ancient8: true,
    avalanche: true,
    base: true,
    blast: true,
    bsc: true,
    celo: true,
    ethereum: true,
    fraxtal: true,
    gnosis: true,
    injective: true,
    inevm: true,
    linea: true,
    mantapacific: true,
    mode: true,
    moonbeam: true,
    // At the moment, we only relay between Neutron and Manta Pacific on the neutron context.
    neutron: false,
    optimism: true,
    osmosis: false,
    polygon: true,
    polygonzkevm: true,
    redstone: true,
    scroll: true,
    sei: true,
    viction: true,
    zetachain: true,
  },
  [Role.Scraper]: {
    arbitrum: true,
    ancient8: true,
    avalanche: true,
    base: true,
    blast: true,
    bsc: true,
    celo: true,
    ethereum: true,
    fraxtal: true,
    gnosis: true,
    // Cannot scrape non-EVM chains
    injective: false,
    inevm: true,
    linea: true,
    mantapacific: true,
    mode: true,
    moonbeam: true,
    // Cannot scrape non-EVM chains
    neutron: false,
    optimism: true,
    osmosis: false,
    polygon: true,
    polygonzkevm: true,
    redstone: true,
    // Out of caution around pointer contracts (https://www.docs.sei.io/dev-interoperability/pointer-contracts) not being compatible
    // and the scraper not gracefully handling txs that may not exist via the eth RPC, we don't run the scraper.
    sei: false,
    scroll: true,
    // Has RPC non-compliance that breaks scraping.
    viction: false,
    zetachain: true,
  },
};

export const hyperlaneContextAgentChainNames = getAgentChainNamesFromConfig(
  hyperlaneContextAgentChainConfig,
  supportedChainNames,
);

const contextBase = {
  namespace: environment,
  runEnv: environment,
  environmentChainNames: supportedChainNames,
  aws: {
    region: 'us-east-1',
  },
} as const;

const gasPaymentEnforcement: GasPaymentEnforcement[] = [
  // To cover ourselves against IGP indexing issues and to ensure Nexus
  // users have the best possible experience, we whitelist messages between
  // warp routes that we know are certainly paying for gas.
  {
    type: GasPaymentEnforcementPolicyType.None,
    matchingList: [
      ...routerMatchingList(injectiveInevmInjAddresses),
      ...matchingList(inevmEthereumUsdcAddresses),
      ...matchingList(inevmEthereumUsdtAddresses),
      ...routerMatchingList(victionEthereumEthAddresses),
      ...routerMatchingList(victionEthereumUsdcAddresses),
      ...routerMatchingList(victionEthereumUsdtAddresses),
      ...routerMatchingList(ancient8EthereumUsdcAddresses),
    ],
  },
  {
    type: GasPaymentEnforcementPolicyType.None,
    matchingList: matchingList(inevmEthereumUsdcAddresses),
  },
  {
    type: GasPaymentEnforcementPolicyType.None,
    matchingList: matchingList(inevmEthereumUsdtAddresses),
  },
  {
    type: GasPaymentEnforcementPolicyType.OnChainFeeQuoting,
  },
];

const metricAppContexts = [
  {
    name: 'helloworld',
    matchingList: routerMatchingList(helloWorld[Contexts.Hyperlane].addresses),
  },
  {
    name: 'injective_inevm_inj',
    matchingList: routerMatchingList(injectiveInevmInjAddresses),
  },
  {
    name: 'inevm_ethereum_usdc',
    matchingList: matchingList(inevmEthereumUsdcAddresses),
  },
  {
    name: 'inevm_ethereum_usdt',
    matchingList: matchingList(inevmEthereumUsdtAddresses),
  },
  {
    name: 'viction_ethereum_eth',
    matchingList: routerMatchingList(victionEthereumEthAddresses),
  },
  {
    name: 'viction_ethereum_usdc',
    matchingList: routerMatchingList(victionEthereumUsdcAddresses),
  },
  {
    name: 'viction_ethereum_usdt',
    matchingList: routerMatchingList(victionEthereumUsdtAddresses),
  },
  {
    name: 'ancient8_ethereum_usdc',
    matchingList: routerMatchingList(ancient8EthereumUsdcAddresses),
  },
];

const hyperlane: RootAgentConfig = {
  ...contextBase,
  context: Contexts.Hyperlane,
  contextChainNames: hyperlaneContextAgentChainNames,
  rolesWithKeys: ALL_KEY_ROLES,
  relayer: {
    rpcConsensusType: RpcConsensusType.Fallback,
    docker: {
      repo,
<<<<<<< HEAD
      tag: '939fa81-20240607-194607',
=======
      tag: '59451d6-20240612-171611',
>>>>>>> 5cc64eb0
    },
    gasPaymentEnforcement: gasPaymentEnforcement,
    metricAppContexts,
  },
  validators: {
    docker: {
      repo,
      tag: '59451d6-20240612-171611',
    },
    rpcConsensusType: RpcConsensusType.Quorum,
    chains: validatorChainConfig(Contexts.Hyperlane),
  },
  scraper: {
    rpcConsensusType: RpcConsensusType.Fallback,
    docker: {
      repo,
<<<<<<< HEAD
      tag: '939fa81-20240607-194607',
=======
      tag: '59451d6-20240612-171611',
>>>>>>> 5cc64eb0
    },
  },
};

const releaseCandidate: RootAgentConfig = {
  ...contextBase,
  context: Contexts.ReleaseCandidate,
  contextChainNames: hyperlaneContextAgentChainNames,
  rolesWithKeys: [Role.Relayer, Role.Kathy, Role.Validator],
  relayer: {
    rpcConsensusType: RpcConsensusType.Fallback,
    docker: {
      repo,
      tag: '939fa81-20240607-194607',
    },
    // We're temporarily (ab)using the RC relayer as a way to increase
    // message throughput.
    // whitelist: releaseCandidateHelloworldMatchingList,
    gasPaymentEnforcement,
    metricAppContexts,
  },
  validators: {
    docker: {
      repo,
      tag: 'c9c5d37-20240510-014327',
    },
    rpcConsensusType: RpcConsensusType.Quorum,
    chains: validatorChainConfig(Contexts.ReleaseCandidate),
  },
};

const neutron: RootAgentConfig = {
  ...contextBase,
  contextChainNames: {
    validator: [],
    relayer: ['neutron', 'mantapacific', 'arbitrum'],
    scraper: [],
  },
  context: Contexts.Neutron,
  rolesWithKeys: [Role.Relayer],
  relayer: {
    rpcConsensusType: RpcConsensusType.Fallback,
    docker: {
      repo,
      tag: 'c9c5d37-20240510-014327',
    },
    gasPaymentEnforcement: [
      {
        type: GasPaymentEnforcementPolicyType.None,
        matchingList: [
          ...routerMatchingList(mantaTIAAddresses),
          ...routerMatchingList(arbitrumTIAAddresses),
          ...routerMatchingList(arbitrumNeutronEclipAddresses),
        ],
      },
      ...gasPaymentEnforcement,
    ],
    metricAppContexts: [
      {
        name: 'manta_tia',
        matchingList: routerMatchingList(mantaTIAAddresses),
      },
      {
        name: 'arbitrum_tia',
        matchingList: routerMatchingList(arbitrumTIAAddresses),
      },
      {
        name: 'arbitrum_neutron_eclip',
        matchingList: routerMatchingList(arbitrumNeutronEclipAddresses),
      },
    ],
  },
};

export const agents = {
  [Contexts.Hyperlane]: hyperlane,
  [Contexts.ReleaseCandidate]: releaseCandidate,
  [Contexts.Neutron]: neutron,
};<|MERGE_RESOLUTION|>--- conflicted
+++ resolved
@@ -223,11 +223,7 @@
     rpcConsensusType: RpcConsensusType.Fallback,
     docker: {
       repo,
-<<<<<<< HEAD
-      tag: '939fa81-20240607-194607',
-=======
       tag: '59451d6-20240612-171611',
->>>>>>> 5cc64eb0
     },
     gasPaymentEnforcement: gasPaymentEnforcement,
     metricAppContexts,
@@ -244,11 +240,7 @@
     rpcConsensusType: RpcConsensusType.Fallback,
     docker: {
       repo,
-<<<<<<< HEAD
-      tag: '939fa81-20240607-194607',
-=======
       tag: '59451d6-20240612-171611',
->>>>>>> 5cc64eb0
     },
   },
 };
