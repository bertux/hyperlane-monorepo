import {
  Chains,
  GasPaymentEnforcementPolicyType,
  RpcConsensusType,
  chainMetadata,
  getDomainId,
} from '@hyperlane-xyz/sdk';

import {
  AgentChainConfig,
  RootAgentConfig,
  getAgentChainNamesFromConfig,
} from '../../../src/config';
import {
  GasPaymentEnforcementConfig,
  matchingList,
  routerMatchingList,
} from '../../../src/config/agent/relayer';
import { ALL_KEY_ROLES, Role } from '../../../src/roles';
import { Contexts } from '../../contexts';

import { environment, supportedChainNames } from './chains';
import { helloWorld } from './helloworld';
import { validatorChainConfig } from './validators';
import arbitrumTIAAddresses from './warp/arbitrum-TIA-addresses.json';
import inevmEthereumUsdcAddresses from './warp/inevm-USDC-addresses.json';
import inevmEthereumUsdtAddresses from './warp/inevm-USDT-addresses.json';
import injectiveInevmInjAddresses from './warp/injective-inevm-addresses.json';
import mantaTIAAddresses from './warp/manta-TIA-addresses.json';
import victionEthereumEthAddresses from './warp/viction-ETH-addresses.json';
import victionEthereumUsdcAddresses from './warp/viction-USDC-addresses.json';
import victionEthereumUsdtAddresses from './warp/viction-USDT-addresses.json';

const releaseCandidateHelloworldMatchingList = routerMatchingList(
  helloWorld[Contexts.ReleaseCandidate].addresses,
);

const repo = 'gcr.io/abacus-labs-dev/hyperlane-agent';

// The chains here must be consistent with the environment's supportedChainNames, which is
// checked / enforced at runtime & in the CI pipeline.
//
// This is intentionally separate and not derived from the environment's supportedChainNames
// to allow for more fine-grained control over which chains are enabled for each agent role.
export const hyperlaneContextAgentChainConfig: AgentChainConfig = {
  // Generally, we run all production validators in the Hyperlane context.
  [Role.Validator]: {
    [Chains.arbitrum]: true,
    [Chains.ancient8]: true,
    [Chains.avalanche]: true,
    [Chains.bsc]: true,
    [Chains.celo]: true,
    [Chains.ethereum]: true,
    [Chains.neutron]: true,
    [Chains.mantapacific]: true,
    [Chains.moonbeam]: true,
    [Chains.optimism]: true,
    [Chains.polygon]: true,
    [Chains.gnosis]: true,
    [Chains.base]: true,
    [Chains.scroll]: true,
    [Chains.polygonzkevm]: true,
    [Chains.injective]: true,
    [Chains.inevm]: true,
    [Chains.viction]: true,
  },
  [Role.Relayer]: {
    [Chains.arbitrum]: true,
    [Chains.ancient8]: true,
    [Chains.avalanche]: true,
    [Chains.bsc]: true,
    [Chains.celo]: true,
    [Chains.ethereum]: true,
    // At the moment, we only relay between Neutron and Manta Pacific on the neutron context.
    [Chains.neutron]: false,
    [Chains.mantapacific]: false,
    [Chains.moonbeam]: true,
    [Chains.optimism]: true,
    [Chains.polygon]: true,
    [Chains.gnosis]: true,
    [Chains.base]: true,
    [Chains.scroll]: true,
    [Chains.polygonzkevm]: true,
    [Chains.injective]: true,
    [Chains.inevm]: true,
    [Chains.viction]: true,
  },
  [Role.Scraper]: {
    [Chains.arbitrum]: true,
    [Chains.ancient8]: false,
    [Chains.avalanche]: true,
    [Chains.bsc]: true,
    [Chains.celo]: true,
    [Chains.ethereum]: true,
    // Cannot scrape non-EVM chains
    [Chains.neutron]: false,
    [Chains.mantapacific]: true,
    [Chains.moonbeam]: true,
    [Chains.optimism]: true,
    [Chains.polygon]: true,
    [Chains.gnosis]: true,
    [Chains.base]: true,
    [Chains.scroll]: true,
    [Chains.polygonzkevm]: true,
    // Cannot scrape non-EVM chains
    [Chains.injective]: false,
    [Chains.inevm]: true,
    // Has RPC non-compliance that breaks scraping.
    [Chains.viction]: false,
  },
};

export const hyperlaneContextAgentChainNames = getAgentChainNamesFromConfig(
  hyperlaneContextAgentChainConfig,
  supportedChainNames,
);

const contextBase = {
  namespace: environment,
  runEnv: environment,
  environmentChainNames: supportedChainNames,
  aws: {
    region: 'us-east-1',
  },
} as const;

const gasPaymentEnforcement: GasPaymentEnforcementConfig[] = [
  {
    type: GasPaymentEnforcementPolicyType.OnChainFeeQuoting,
  },
];

const hyperlane: RootAgentConfig = {
  ...contextBase,
  context: Contexts.Hyperlane,
  contextChainNames: hyperlaneContextAgentChainNames,
  rolesWithKeys: ALL_KEY_ROLES,
  relayer: {
    rpcConsensusType: RpcConsensusType.Fallback,
    docker: {
      repo,
      // Includes Cosmos block-by-block indexing.
<<<<<<< HEAD
      tag: 'c1da894-20240321-175000',
=======
      tag: 'ff6b060-20240328-112429',
>>>>>>> b110a73f
    },
    gasPaymentEnforcement: [
      // Temporary measure to ensure all inEVM warp route messages are delivered -
      // we saw some issues with IGP indexing.
      {
        type: GasPaymentEnforcementPolicyType.None,
        matchingList: routerMatchingList(injectiveInevmInjAddresses),
      },
      ...gasPaymentEnforcement,
    ],
    metricAppContexts: [
      {
        name: 'helloworld',
        matchingList: routerMatchingList(
          helloWorld[Contexts.Hyperlane].addresses,
        ),
      },
      {
        name: 'injective_inevm_inj',
        matchingList: routerMatchingList(injectiveInevmInjAddresses),
      },
      {
        name: 'inevm_ethereum_usdc',
        matchingList: matchingList(inevmEthereumUsdcAddresses),
      },
      {
        name: 'inevm_ethereum_usdt',
        matchingList: matchingList(inevmEthereumUsdtAddresses),
      },
      {
        name: 'viction_ethereum_eth',
        matchingList: routerMatchingList(victionEthereumEthAddresses),
      },
      {
        name: 'viction_ethereum_usdc',
        matchingList: routerMatchingList(victionEthereumUsdcAddresses),
      },
      {
        name: 'viction_ethereum_usdt',
        matchingList: routerMatchingList(victionEthereumUsdtAddresses),
      },
    ],
  },
  validators: {
    docker: {
      repo,
      tag: 'c1da894-20240321-175000',
    },
    rpcConsensusType: RpcConsensusType.Quorum,
    chains: validatorChainConfig(Contexts.Hyperlane),
  },
  scraper: {
    rpcConsensusType: RpcConsensusType.Fallback,
    docker: {
      repo,
      tag: 'ae0990a-20240313-215426',
    },
  },
};

const releaseCandidate: RootAgentConfig = {
  ...contextBase,
  context: Contexts.ReleaseCandidate,
  contextChainNames: hyperlaneContextAgentChainNames,
  rolesWithKeys: [Role.Relayer, Role.Kathy, Role.Validator],
  relayer: {
    rpcConsensusType: RpcConsensusType.Fallback,
    docker: {
      repo,
      tag: 'a72c3cf-20240314-173418',
    },
    whitelist: releaseCandidateHelloworldMatchingList,
    gasPaymentEnforcement,
    transactionGasLimit: 750000,
    // Skipping arbitrum because the gas price estimates are inclusive of L1
    // fees which leads to wildly off predictions.
    skipTransactionGasLimitFor: [chainMetadata.arbitrum.name],
  },
  validators: {
    docker: {
      repo,
      tag: 'ae0990a-20240313-215426',
    },
    rpcConsensusType: RpcConsensusType.Quorum,
    chains: validatorChainConfig(Contexts.ReleaseCandidate),
  },
};

const neutron: RootAgentConfig = {
  ...contextBase,
  contextChainNames: {
    validator: [],
    relayer: [
      chainMetadata.neutron.name,
      chainMetadata.mantapacific.name,
      chainMetadata.arbitrum.name,
    ],
    scraper: [],
  },
  context: Contexts.Neutron,
  rolesWithKeys: [Role.Relayer],
  relayer: {
    rpcConsensusType: RpcConsensusType.Fallback,
    docker: {
      repo,
      // Includes Cosmos block-by-block indexing.
      tag: 'a72c3cf-20240314-173418',
    },
    gasPaymentEnforcement: [
      {
        type: GasPaymentEnforcementPolicyType.None,
        matchingList: [
          {
            originDomain: getDomainId(chainMetadata.neutron),
            destinationDomain: getDomainId(chainMetadata.mantapacific),
            senderAddress: '*',
            recipientAddress: '*',
          },
          {
            originDomain: getDomainId(chainMetadata.neutron),
            destinationDomain: getDomainId(chainMetadata.arbitrum),
            senderAddress: '*',
            recipientAddress: '*',
          },
        ],
      },
      ...gasPaymentEnforcement,
    ],
    metricAppContexts: [
      {
        name: 'manta_tia',
        matchingList: routerMatchingList(mantaTIAAddresses),
      },
      {
        name: 'arbitrum_tia',
        matchingList: routerMatchingList(arbitrumTIAAddresses),
      },
    ],
  },
};

export const agents = {
  [Contexts.Hyperlane]: hyperlane,
  [Contexts.ReleaseCandidate]: releaseCandidate,
  [Contexts.Neutron]: neutron,
};<|MERGE_RESOLUTION|>--- conflicted
+++ resolved
@@ -140,11 +140,7 @@
     docker: {
       repo,
       // Includes Cosmos block-by-block indexing.
-<<<<<<< HEAD
-      tag: 'c1da894-20240321-175000',
-=======
       tag: 'ff6b060-20240328-112429',
->>>>>>> b110a73f
     },
     gasPaymentEnforcement: [
       // Temporary measure to ensure all inEVM warp route messages are delivered -
