import {
  GasPaymentEnforcement,
  GasPaymentEnforcementPolicyType,
  RpcConsensusType,
} from '@hyperlane-xyz/sdk';

import {
  AgentChainConfig,
  RootAgentConfig,
  getAgentChainNamesFromConfig,
} from '../../../src/config/agent/agent.js';
import { routerMatchingList } from '../../../src/config/agent/relayer.js';
import { ALL_KEY_ROLES, Role } from '../../../src/roles.js';
import { Contexts } from '../../contexts.js';

import { environment } from './chains.js';
import { helloWorld } from './helloworld.js';
import { supportedChainNames } from './supportedChainNames.js';
import { validatorChainConfig } from './validators.js';
import plumetestnetSepoliaAddresses from './warp/plumetestnet-sepolia-addresses.json';

const releaseCandidateHelloworldMatchingList = routerMatchingList(
  helloWorld[Contexts.ReleaseCandidate].addresses,
);

const repo = 'gcr.io/abacus-labs-dev/hyperlane-agent';

// The chains here must be consistent with the environment's supportedChainNames, which is
// checked / enforced at runtime & in the CI pipeline.
//
// This is intentionally separate and not derived from the environment's supportedChainNames
// to allow for more fine-grained control over which chains are enabled for each agent role.
export const hyperlaneContextAgentChainConfig: AgentChainConfig = {
  [Role.Validator]: {
    alfajores: true,
    bsctestnet: true,
    eclipsetestnet: false,
    fuji: true,
    holesky: true,
    plumetestnet: true,
    scrollsepolia: true,
    sepolia: true,
    solanatestnet: true,
  },
  [Role.Relayer]: {
    alfajores: true,
    bsctestnet: true,
    eclipsetestnet: false,
    fuji: true,
    holesky: true,
    plumetestnet: true,
    scrollsepolia: true,
    sepolia: true,
    solanatestnet: true,
  },
  [Role.Scraper]: {
    alfajores: true,
    bsctestnet: true,
    // Cannot scrape non-EVM chains
    eclipsetestnet: false,
    fuji: true,
    holesky: true,
    plumetestnet: true,
    scrollsepolia: true,
    sepolia: true,
    // Cannot scrape non-EVM chains
    solanatestnet: false,
  },
};

export const hyperlaneContextAgentChainNames = getAgentChainNamesFromConfig(
  hyperlaneContextAgentChainConfig,
  supportedChainNames,
);

const contextBase = {
  namespace: environment,
  runEnv: environment,
  environmentChainNames: supportedChainNames,
  aws: {
    region: 'us-east-1',
  },
} as const;

const gasPaymentEnforcement: GasPaymentEnforcement[] = [
  // Default policy is OnChainFeeQuoting
  {
    type: GasPaymentEnforcementPolicyType.OnChainFeeQuoting,
  },
];

const hyperlane: RootAgentConfig = {
  ...contextBase,
  contextChainNames: hyperlaneContextAgentChainNames,
  context: Contexts.Hyperlane,
  rolesWithKeys: ALL_KEY_ROLES,
  relayer: {
    rpcConsensusType: RpcConsensusType.Fallback,
    docker: {
      repo,
      tag: '3bb9d0a-20240619-130157',
    },
    blacklist: [
      ...releaseCandidateHelloworldMatchingList,
      {
        // In an effort to reduce some giant retry queues that resulted
        // from spam txs to the old TestRecipient before we were charging for
        // gas, we blacklist the old TestRecipient address.
        recipientAddress: '0xBC3cFeca7Df5A45d61BC60E7898E63670e1654aE',
      },
    ],
    gasPaymentEnforcement,
    metricAppContexts: [
      {
        name: 'helloworld',
        matchingList: routerMatchingList(
          helloWorld[Contexts.Hyperlane].addresses,
        ),
      },
      {
        name: 'plumetestnet_sepolia_eth',
        matchingList: routerMatchingList(plumetestnetSepoliaAddresses),
      },
    ],
  },
  validators: {
    rpcConsensusType: RpcConsensusType.Fallback,
    docker: {
      repo,
<<<<<<< HEAD
      tag: 'e09a360-20240520-090014',
=======
      tag: '3bb9d0a-20240619-130157',
>>>>>>> 8ce2a71f
    },
    chains: validatorChainConfig(Contexts.Hyperlane),
  },
  scraper: {
    rpcConsensusType: RpcConsensusType.Fallback,
    docker: {
      repo,
      tag: 'c9c5d37-20240510-014327',
    },
  },
};

const releaseCandidate: RootAgentConfig = {
  ...contextBase,
  context: Contexts.ReleaseCandidate,
  contextChainNames: hyperlaneContextAgentChainNames,
  rolesWithKeys: [Role.Relayer, Role.Kathy, Role.Validator],
  relayer: {
    rpcConsensusType: RpcConsensusType.Fallback,
    docker: {
      repo,
      tag: '3bb9d0a-20240619-130157',
    },
    whitelist: [...releaseCandidateHelloworldMatchingList],
    gasPaymentEnforcement,
    transactionGasLimit: 750000,
  },
  validators: {
    rpcConsensusType: RpcConsensusType.Fallback,
    docker: {
      repo,
      tag: '3bb9d0a-20240619-130157',
    },
    chains: validatorChainConfig(Contexts.ReleaseCandidate),
  },
};

export const agents = {
  [Contexts.Hyperlane]: hyperlane,
  [Contexts.ReleaseCandidate]: releaseCandidate,
};<|MERGE_RESOLUTION|>--- conflicted
+++ resolved
@@ -127,11 +127,7 @@
     rpcConsensusType: RpcConsensusType.Fallback,
     docker: {
       repo,
-<<<<<<< HEAD
-      tag: 'e09a360-20240520-090014',
-=======
       tag: '3bb9d0a-20240619-130157',
->>>>>>> 8ce2a71f
     },
     chains: validatorChainConfig(Contexts.Hyperlane),
   },
