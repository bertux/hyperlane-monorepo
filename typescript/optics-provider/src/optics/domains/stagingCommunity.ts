import { OpticsDomain } from './domain';

export const alfajores: OpticsDomain = {
  name: 'alfajores',
  id: 1000,
  bridgeRouter: '0xe29Abbc3669064d8aF9F6BE378179a133664a92C',
  home: '0xDf89d5d4039ada018BCDb992Bb6C2e05fEf86328',
  replicas: [
    {
      domain: 3, // ropsten
      address: '0xC9e581Cd4fF6533f5ccBA4Dc5d5f642B8b658B93'
    },
    {
      domain: 3000, // kovan
      address: '0x15fA9169F7495162ac52b4A7957c9054097Ab0FF',
    },
    {
      domain: 5, // gorli
      address: '0x4eAD31e37b950B32b9EBbE747f0ef4BffAc336a5',
    },
  ],
  governanceRouter: '',
  xAppConnectionManager: '',
};

export const ropsten: OpticsDomain = {
  name: 'ropsten',
  id: 3,
  bridgeRouter: '0xe29Abbc3669064d8aF9F6BE378179a133664a92C',
  ethHelper: '0x9A0e88a3D8CF09F3dc5Ba65640299DE3D87f926C',
  home: '0x7E26E170dB94E81979927d2D39CB703048Ad599D',
  replicas: [
    {
      domain: 1000, // alfajores
      address: '0x30dAE25E9eBd644841d1A1fF25e303331B1CdEb3'
    },
    {
      domain: 3000, // kovan
      address: '0xF782C67AA111a9D75f6ccEf3d7aDB54620D5A8e9',
    },
    {
      domain: 5, // gorli
      address: '0x15C1edbf6E6161d50d58682dF7587F0d61db5C38',
    },
  ],
  governanceRouter: '',
  xAppConnectionManager: '',
};

export const kovan: OpticsDomain = {
  name: 'kovan',
  id: 3000,
  bridgeRouter: '0x9A0e88a3D8CF09F3dc5Ba65640299DE3D87f926C',
  ethHelper: '0x8c7510966c0312dEb2305A5E1C923CE48bbf55Ce',
  home: '0x7E26E170dB94E81979927d2D39CB703048Ad599D',
  replicas: [
    {
      domain: 1000, // alfajores
      address: '0x30dAE25E9eBd644841d1A1fF25e303331B1CdEb3'
    },
    {
      domain: 3, // ropsten
      address: '0x15C1edbf6E6161d50d58682dF7587F0d61db5C38',
    },
    {
      domain: 5, // gorli
      address: '0xF782C67AA111a9D75f6ccEf3d7aDB54620D5A8e9',
    },
  ],
  governanceRouter: '',
  xAppConnectionManager: '',
};

export const gorli: OpticsDomain = {
<<<<<<< HEAD
  name: 'gorli',
  id: 4000,
  bridgeRouter: '0xe29Abbc3669064d8aF9F6BE378179a133664a92C',
  ethHelper: '0x9A0e88a3D8CF09F3dc5Ba65640299DE3D87f926C',
  home: '0xDf89d5d4039ada018BCDb992Bb6C2e05fEf86328',
  replicas: [
    {
      domain: 1000, // alfajores
      address: '0x15fA9169F7495162ac52b4A7957c9054097Ab0FF'
    },
    {
      domain: 2000, // ropsten
      address: '0xC9e581Cd4fF6533f5ccBA4Dc5d5f642B8b658B93',
    },
    {
      domain: 3000, // kovan
      address: '0x4eAD31e37b950B32b9EBbE747f0ef4BffAc336a5',
    },
  ],
  governanceRouter: '',
  xAppConnectionManager: '',
=======
    name: 'gorli',
    id: 5,
    bridgeRouter: '0xe29Abbc3669064d8aF9F6BE378179a133664a92C',
    ethHelper: '0x9A0e88a3D8CF09F3dc5Ba65640299DE3D87f926C',
    home: '0xDf89d5d4039ada018BCDb992Bb6C2e05fEf86328',
    replicas: [
      {
        domain: 1000, // alfajores
        address: '0x15fA9169F7495162ac52b4A7957c9054097Ab0FF'
      },
      {
        domain: 3, // ropsten
        address: '0xC9e581Cd4fF6533f5ccBA4Dc5d5f642B8b658B93',
      },
      {
        domain: 3000, // kovan
        address: '0x4eAD31e37b950B32b9EBbE747f0ef4BffAc336a5',
      },
    ],
>>>>>>> 47ead90a
};

export const stagingCommunityDomains = [alfajores, kovan, ropsten, gorli];<|MERGE_RESOLUTION|>--- conflicted
+++ resolved
@@ -72,9 +72,8 @@
 };
 
 export const gorli: OpticsDomain = {
-<<<<<<< HEAD
   name: 'gorli',
-  id: 4000,
+  id: 5,
   bridgeRouter: '0xe29Abbc3669064d8aF9F6BE378179a133664a92C',
   ethHelper: '0x9A0e88a3D8CF09F3dc5Ba65640299DE3D87f926C',
   home: '0xDf89d5d4039ada018BCDb992Bb6C2e05fEf86328',
@@ -84,7 +83,7 @@
       address: '0x15fA9169F7495162ac52b4A7957c9054097Ab0FF'
     },
     {
-      domain: 2000, // ropsten
+      domain: 3, // ropsten
       address: '0xC9e581Cd4fF6533f5ccBA4Dc5d5f642B8b658B93',
     },
     {
@@ -94,27 +93,6 @@
   ],
   governanceRouter: '',
   xAppConnectionManager: '',
-=======
-    name: 'gorli',
-    id: 5,
-    bridgeRouter: '0xe29Abbc3669064d8aF9F6BE378179a133664a92C',
-    ethHelper: '0x9A0e88a3D8CF09F3dc5Ba65640299DE3D87f926C',
-    home: '0xDf89d5d4039ada018BCDb992Bb6C2e05fEf86328',
-    replicas: [
-      {
-        domain: 1000, // alfajores
-        address: '0x15fA9169F7495162ac52b4A7957c9054097Ab0FF'
-      },
-      {
-        domain: 3, // ropsten
-        address: '0xC9e581Cd4fF6533f5ccBA4Dc5d5f642B8b658B93',
-      },
-      {
-        domain: 3000, // kovan
-        address: '0x4eAD31e37b950B32b9EBbE747f0ef4BffAc336a5',
-      },
-    ],
->>>>>>> 47ead90a
 };
 
 export const stagingCommunityDomains = [alfajores, kovan, ropsten, gorli];