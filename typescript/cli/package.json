--- conflicted
+++ resolved
@@ -3,13 +3,9 @@
   "version": "3.12.2",
   "description": "A command-line utility for common Hyperlane operations",
   "dependencies": {
-<<<<<<< HEAD
-    "@hyperlane-xyz/registry": "1.3.0",
-=======
     "@aws-sdk/client-kms": "^3.577.0",
     "@aws-sdk/client-s3": "^3.577.0",
-    "@hyperlane-xyz/registry": "^1.0.7",
->>>>>>> 39ea7cde
+    "@hyperlane-xyz/registry": "1.3.0",
     "@hyperlane-xyz/sdk": "3.12.2",
     "@hyperlane-xyz/utils": "3.12.2",
     "@inquirer/prompts": "^3.0.0",
