{
  "name": "@hyperlane-xyz/sdk",
  "description": "The official SDK for the Hyperlane Network",
<<<<<<< HEAD
  "version": "3.14.0",
=======
  "version": "3.15.1",
>>>>>>> 8ce2a71f
  "dependencies": {
    "@aws-sdk/client-s3": "^3.74.0",
    "@cosmjs/cosmwasm-stargate": "^0.31.3",
    "@cosmjs/stargate": "^0.31.3",
<<<<<<< HEAD
    "@hyperlane-xyz/core": "3.14.0",
    "@hyperlane-xyz/utils": "3.14.0",
=======
    "@hyperlane-xyz/core": "3.15.1",
    "@hyperlane-xyz/utils": "3.15.1",
>>>>>>> 8ce2a71f
    "@safe-global/api-kit": "1.3.0",
    "@safe-global/protocol-kit": "1.3.0",
    "@solana/spl-token": "^0.3.8",
    "@solana/web3.js": "^1.78.0",
    "@types/coingecko-api": "^1.0.10",
    "@wagmi/chains": "^1.8.0",
    "bignumber.js": "^9.1.1",
    "coingecko-api": "^1.0.10",
    "cosmjs-types": "^0.9.0",
    "cross-fetch": "^3.1.5",
    "ethers": "^5.7.2",
    "pino": "^8.19.0",
    "viem": "^1.20.0",
    "zod": "^3.21.2"
  },
  "devDependencies": {
    "@nomiclabs/hardhat-ethers": "^2.2.3",
    "@nomiclabs/hardhat-waffle": "^2.0.6",
    "@types/mocha": "^10.0.1",
    "@types/node": "^16.9.1",
    "@types/sinon": "^17.0.1",
    "@types/sinon-chai": "^3.2.12",
    "@types/ws": "^8.5.5",
    "chai": "^4.3.6",
    "dotenv": "^10.0.0",
    "eslint": "^8.57.0",
    "ethereum-waffle": "^4.0.10",
    "hardhat": "^2.22.2",
    "mocha": "^10.2.0",
    "prettier": "^2.8.8",
    "sinon": "^13.0.2",
    "ts-node": "^10.8.0",
    "tsx": "^4.7.1",
    "typescript": "5.3.3",
    "yaml": "^2.4.1"
  },
  "type": "module",
  "exports": {
    ".": "./dist/index.js",
    "./logos": "./logos"
  },
  "types": "./dist/index.d.ts",
  "files": [
    "/dist",
    "/logos"
  ],
  "sideEffects": false,
  "engines": {
    "node": ">=16"
  },
  "homepage": "https://www.hyperlane.xyz",
  "repository": "https://github.com/hyperlane-xyz/hyperlane-monorepo",
  "keywords": [
    "Hyperlane",
    "SDK",
    "Typescript"
  ],
  "license": "Apache-2.0",
  "scripts": {
    "build": "tsc && yarn copy-js",
    "copy-js": "cp ./src/utils/*.js ./dist/utils",
    "dev": "tsc --watch",
    "check": "tsc --noEmit",
    "clean": "rm -rf ./dist ./cache",
    "lint": "eslint src --ext .ts",
    "prepublishOnly": "yarn build",
    "prettier": "prettier --write ./src",
    "test": "yarn test:unit && yarn test:hardhat && yarn test:foundry",
    "test:ci": "yarn test",
    "test:unit": "mocha --config .mocharc.json './src/**/*.test.ts' --exit",
    "test:hardhat": "NODE_OPTIONS='--experimental-loader ts-node/esm/transpile-only --no-warnings=ExperimentalWarning' hardhat --config hardhat.config.cts test $(find ./src -name \"*.hardhat-test.ts\")",
    "test:foundry": "./scripts/foundry-test.sh"
  },
  "peerDependencies": {
    "@ethersproject/abi": "*",
    "@ethersproject/providers": "*"
  }
}<|MERGE_RESOLUTION|>--- conflicted
+++ resolved
@@ -1,22 +1,13 @@
 {
   "name": "@hyperlane-xyz/sdk",
   "description": "The official SDK for the Hyperlane Network",
-<<<<<<< HEAD
-  "version": "3.14.0",
-=======
   "version": "3.15.1",
->>>>>>> 8ce2a71f
   "dependencies": {
     "@aws-sdk/client-s3": "^3.74.0",
     "@cosmjs/cosmwasm-stargate": "^0.31.3",
     "@cosmjs/stargate": "^0.31.3",
-<<<<<<< HEAD
-    "@hyperlane-xyz/core": "3.14.0",
-    "@hyperlane-xyz/utils": "3.14.0",
-=======
     "@hyperlane-xyz/core": "3.15.1",
     "@hyperlane-xyz/utils": "3.15.1",
->>>>>>> 8ce2a71f
     "@safe-global/api-kit": "1.3.0",
     "@safe-global/protocol-kit": "1.3.0",
     "@solana/spl-token": "^0.3.8",
