--- conflicted
+++ resolved
@@ -9,51 +9,13 @@
     },
     "mailbox": {
       "kind": "UpgradeBeacon",
-<<<<<<< HEAD
-      "proxy": "0xB7f8BC63BbcaD18155201308C8f3540b07f84F5e",
-      "implementation": "0x8A791620dd6260079BF849Dc5567aDC3F2FdC318",
-      "beacon": "0x610178dA211FEF7D417bC0e6FeD39F05609AD788"
-=======
       "proxy": "0xa513E6E4b8f2a923D98304ec87F64353C4D5C853",
       "implementation": "0x5FC8d32690cc91D4c39d9d3abcBD16989F875707",
       "beacon": "0x0165878A594ca255338adfa4d48449f69242Eb8F"
->>>>>>> f4a24623
     },
     "multisigIsm": "0xDc64a140Aa3E981100a9becA4E685f962f0cF6C9"
   },
   "test2": {
-<<<<<<< HEAD
-    "upgradeBeaconController": "0xA51c1fc2f0D1a1b8494Ed1FE312d7C3a78Ed91C0",
-    "interchainGasPaymaster": {
-      "kind": "UpgradeBeacon",
-      "proxy": "0x0B306BF915C4d645ff596e518fAf3F9669b97016",
-      "implementation": "0x0DCd1Bf9A1b36cE34237eEaFef220932846BCD82",
-      "beacon": "0x9A676e781A523b5d0C0e43731313A708CB607508"
-    },
-    "mailbox": {
-      "kind": "UpgradeBeacon",
-      "proxy": "0x322813Fd9A801c5507c9de605d63CEA4f2CE6c44",
-      "implementation": "0x59b670e9fA9D0A427751Af201D676719a970857b",
-      "beacon": "0x4ed7c70F96B99c776995fB64377f0d4aB3B0e1C1"
-    },
-    "multisigIsm": "0x959922bE3CAee4b8Cd9a407cc3ac1C251C2007B1"
-  },
-  "test3": {
-    "upgradeBeaconController": "0xa85233C63b9Ee964Add6F2cffe00Fd84eb32338f",
-    "interchainGasPaymaster": {
-      "kind": "UpgradeBeacon",
-      "proxy": "0x09635F643e140090A9A8Dcd712eD6285858ceBef",
-      "implementation": "0x4A679253410272dd5232B3Ff7cF5dbB88f295319",
-      "beacon": "0x7a2088a1bFc9d81c55368AE168C2C02570cB814F"
-    },
-    "mailbox": {
-      "kind": "UpgradeBeacon",
-      "proxy": "0x1613beB3B2C4f22Ee086B2b38C1476A3cE7f78E8",
-      "implementation": "0x9E545E3C0baAB3E08CdfD552C960A1050f373042",
-      "beacon": "0xa82fF9aFd8f496c3d6ac40E2a0F282E47488CFc9"
-    },
-    "multisigIsm": "0xc5a5C42992dECbae36851359345FE25997F5C42d"
-=======
     "upgradeBeaconController": "0x2279B7A0a67DB372996a5FaB50D91eAA73d2eBe6",
     "interchainGasPaymaster": {
       "kind": "UpgradeBeacon",
@@ -84,6 +46,5 @@
       "beacon": "0x4ed7c70F96B99c776995fB64377f0d4aB3B0e1C1"
     },
     "multisigIsm": "0xc6e7DF5E7b4f2A278906862b61205850344D4e7d"
->>>>>>> f4a24623
   }
 }