{
  "alfajores": {
    "upgradeBeaconController": "0x15e07BD101dfB4e8C2D0B368AbFeE3524e541277",
    "multisigIsm": "0xc41169650335Ad274157Ea5116Cdf227430A68a3",
    "interchainGasPaymaster": {
      "kind": "UpgradeBeacon",
      "proxy": "0x1Fb165396FB26AC4178ca4240b3724039F75EED7",
      "implementation": "0x67fA6577A7558a55BFDA87118dDBbeFB34521758",
      "beacon": "0xd95091C1c1A7E0e5DdD7d44568A04588e76e4dDe"
    },
<<<<<<< HEAD
    "mailbox": {
=======
    "inboxes": {
      "fuji": {
        "inbox": {
          "kind": "UpgradeBeacon",
          "proxy": "0xac5e56b6eF335bbE4413eE48965dB6B538415E49",
          "implementation": "0x09a7167BD6d44Ba500f77dd45C693443C4d7dEC0",
          "beacon": "0x209Ccdbe13BB913104117B1D6f7801684e98FA1F"
        },
        "inboxValidatorManager": "0x793b4c911362c8900372cE6Da5f9dA96457E8c1B"
      },
      "mumbai": {
        "inbox": {
          "kind": "UpgradeBeacon",
          "proxy": "0x06a919Ec005Be1c7319c18ab7a51A4C62a69Fe2A",
          "implementation": "0x09a7167BD6d44Ba500f77dd45C693443C4d7dEC0",
          "beacon": "0x209Ccdbe13BB913104117B1D6f7801684e98FA1F"
        },
        "inboxValidatorManager": "0x50d45EEe9C2903Ad204d393F5411Aa75A6CB02c4"
      },
      "bsctestnet": {
        "inbox": {
          "kind": "UpgradeBeacon",
          "proxy": "0x3582d1238cBC812165981E4fFaB0E8D9a4518910",
          "implementation": "0x09a7167BD6d44Ba500f77dd45C693443C4d7dEC0",
          "beacon": "0x209Ccdbe13BB913104117B1D6f7801684e98FA1F"
        },
        "inboxValidatorManager": "0x0AfCCF2ffc1D7A42b3F8616C4270Da27f2729F5F"
      },
      "goerli": {
        "inbox": {
          "kind": "UpgradeBeacon",
          "proxy": "0x5C96BfCBD87E4E8A5208fD080A28c74F8Ca12285",
          "implementation": "0x09a7167BD6d44Ba500f77dd45C693443C4d7dEC0",
          "beacon": "0x209Ccdbe13BB913104117B1D6f7801684e98FA1F"
        },
        "inboxValidatorManager": "0x80B24aFeC7dD9B67CaEF0f06592753ed5e52783F"
      },
      "moonbasealpha": {
        "inbox": {
          "kind": "UpgradeBeacon",
          "proxy": "0xBE3541E3D391751Ae73cC0A52F48CCe45120f74B",
          "implementation": "0x09a7167BD6d44Ba500f77dd45C693443C4d7dEC0",
          "beacon": "0x209Ccdbe13BB913104117B1D6f7801684e98FA1F"
        },
        "inboxValidatorManager": "0xdE1a1f41871ebD2D1B8ddac6BAC3a2F4898a1747"
      },
      "optimismgoerli": {
        "inbox": {
          "kind": "UpgradeBeacon",
          "proxy": "0x873B0085924096A2d52849A4F1B921C5aeE8Fb30",
          "implementation": "0x09a7167BD6d44Ba500f77dd45C693443C4d7dEC0",
          "beacon": "0x209Ccdbe13BB913104117B1D6f7801684e98FA1F"
        },
        "inboxValidatorManager": "0xFd05F650eaA877d315E8E010010f41C8106bfA2d"
      },
      "arbitrumgoerli": {
        "inbox": {
          "kind": "UpgradeBeacon",
          "proxy": "0xFBeB96FDf9DfF5d501A2d289a586C379D0cF40CC",
          "implementation": "0x09a7167BD6d44Ba500f77dd45C693443C4d7dEC0",
          "beacon": "0x209Ccdbe13BB913104117B1D6f7801684e98FA1F"
        },
        "inboxValidatorManager": "0x719879B69FEF049F27Cf85BC9086cDaa1765E0EE"
      }
    },
    "outbox": {
>>>>>>> 4e760958
      "kind": "UpgradeBeacon",
      "proxy": "0x5C7D9B5f38022dB78416D6C0132bf8c404deDe27",
      "implementation": "0x9095fDae1977A5fa61877FD44f307f7aDcBF9A0d",
      "beacon": "0xD3CCCbde1CCdB99313f25F8CA1A7B5C13BfD3dA2"
<<<<<<< HEAD
    }
=======
    },
    "outboxValidatorManager": "0xEB25e6e42B743a815E5C0409007993a828a0565f",
    "interchainAccountRouter": "0xffD17672d47E7bB6192d5dBc12A096e00D1a206F",
    "interchainQueryRouter": "0x3CAa52Ff595Cab4123735EC677F1D9E6E988f8ca",
    "create2Factory": "0xc97D8e6f57b0d64971453dDc6EB8483fec9d163a"
>>>>>>> 4e760958
  },
  "fuji": {
    "upgradeBeaconController": "0x97Bbc6bBaFa5Ce3b2FA966c121Af63bD09e940f8",
    "multisigIsm": "0x33AbaF6708be03Bdf0595DA0745A7111b01dB8c7",
    "interchainGasPaymaster": {
      "kind": "UpgradeBeacon",
      "proxy": "0x4834a491f78BBF48e983F9Ce0E20D1E4DbE013D8",
      "implementation": "0x5309959109F031B8459deD683d958aE3393A1786",
      "beacon": "0x9CA79aDb726866c764f3D4ec6D01d5976351f50F"
    },
<<<<<<< HEAD
    "mailbox": {
=======
    "inboxes": {
      "alfajores": {
        "inbox": {
          "kind": "UpgradeBeacon",
          "proxy": "0xaf578f7f9a4D835aaCB5909AD5F39139022173fB",
          "implementation": "0x657A78E8c129Ee54105151FD03cc295f3470A235",
          "beacon": "0x593834864f540db61025Bdc6463F6eb4B6075ce7"
        },
        "inboxValidatorManager": "0x4904f38433583f0F72609C0bb8788d3296bd0E3B"
      },
      "mumbai": {
        "inbox": {
          "kind": "UpgradeBeacon",
          "proxy": "0x04268B83eE9684F8767eB4e83cf7fBb7B86Ed597",
          "implementation": "0x657A78E8c129Ee54105151FD03cc295f3470A235",
          "beacon": "0x593834864f540db61025Bdc6463F6eb4B6075ce7"
        },
        "inboxValidatorManager": "0x5e976f063FbE35d29d6E575f8ee504e59D19fcc6"
      },
      "bsctestnet": {
        "inbox": {
          "kind": "UpgradeBeacon",
          "proxy": "0x4e49616d6f26C3080277b2fBDA242690AD403420",
          "implementation": "0x657A78E8c129Ee54105151FD03cc295f3470A235",
          "beacon": "0x593834864f540db61025Bdc6463F6eb4B6075ce7"
        },
        "inboxValidatorManager": "0x15569bE4B03593A9eA93Bd519bB74928B1eF5fB2"
      },
      "goerli": {
        "inbox": {
          "kind": "UpgradeBeacon",
          "proxy": "0xa5D5EdF366F0D8FF135EBb31555E10b07f096427",
          "implementation": "0x657A78E8c129Ee54105151FD03cc295f3470A235",
          "beacon": "0x593834864f540db61025Bdc6463F6eb4B6075ce7"
        },
        "inboxValidatorManager": "0x63C619FF7caE1d565149EB6381E24CA53F957704"
      },
      "moonbasealpha": {
        "inbox": {
          "kind": "UpgradeBeacon",
          "proxy": "0xb31b0a575a151E0E72D438999f5a65e08802466f",
          "implementation": "0x657A78E8c129Ee54105151FD03cc295f3470A235",
          "beacon": "0x593834864f540db61025Bdc6463F6eb4B6075ce7"
        },
        "inboxValidatorManager": "0x8a14566c8649C2b72600c920F40aF161FB435846"
      },
      "optimismgoerli": {
        "inbox": {
          "kind": "UpgradeBeacon",
          "proxy": "0xaFD9a7CDd0b9ddE3c7566514516543b77621531d",
          "implementation": "0x657A78E8c129Ee54105151FD03cc295f3470A235",
          "beacon": "0x593834864f540db61025Bdc6463F6eb4B6075ce7"
        },
        "inboxValidatorManager": "0x17D3e0eC252EEc723af9da44A66D9A6C1ecB2776"
      },
      "arbitrumgoerli": {
        "inbox": {
          "kind": "UpgradeBeacon",
          "proxy": "0xA7338Bb4FCB89Fc493067fC257c6DC0146755EB1",
          "implementation": "0x657A78E8c129Ee54105151FD03cc295f3470A235",
          "beacon": "0x593834864f540db61025Bdc6463F6eb4B6075ce7"
        },
        "inboxValidatorManager": "0xb6CBf199EA7A849674961fB8ed4AB832734E1855"
      }
    },
    "outbox": {
>>>>>>> 4e760958
      "kind": "UpgradeBeacon",
      "proxy": "0xc507A7c848b59469cC44A3653F8a582aa8BeC71E",
      "implementation": "0x71B1BF7C99BEef0545eAFf441372cb6413d9367c",
      "beacon": "0x16C20625B11E0c8187Cc1B3e4ceedc35C48D8013"
<<<<<<< HEAD
    }
=======
    },
    "outboxValidatorManager": "0x41e1799D0249FbB3Fc9e467b813b7479c96a3Ec3",
    "interchainAccountRouter": "0xffD17672d47E7bB6192d5dBc12A096e00D1a206F",
    "interchainQueryRouter": "0x3CAa52Ff595Cab4123735EC677F1D9E6E988f8ca",
    "create2Factory": "0xc97D8e6f57b0d64971453dDc6EB8483fec9d163a"
>>>>>>> 4e760958
  },
  "mumbai": {
    "upgradeBeaconController": "0xC81e6D1070aFA48DA4e4f35E744CC1aE43532a10",
    "multisigIsm": "0xb636B2c65A75d41F0dBe98fB33eb563d245a241a",
    "interchainGasPaymaster": {
      "kind": "UpgradeBeacon",
      "proxy": "0x9A27744C249A11f68B3B56f09D280599585DFBb8",
      "implementation": "0xc67b416734FDfa1c37760858aB30a18af6101383",
      "beacon": "0x4F49f89b6e350B8A3BE3aB8c9Aa6bcd3179FaA02"
    },
<<<<<<< HEAD
    "mailbox": {
=======
    "inboxes": {
      "alfajores": {
        "inbox": {
          "kind": "UpgradeBeacon",
          "proxy": "0x772926Ffc5FE8B3ae9a85cB085700748606aE283",
          "implementation": "0xfBe9FEE52abe170Ef4e1dc0CECF4409Dcd2AA4a7",
          "beacon": "0xb6242d549d4b19a20684397790AFa555b16Bc979"
        },
        "inboxValidatorManager": "0x99A42d6Bf191127667f55297Af0259708bd8c59e"
      },
      "fuji": {
        "inbox": {
          "kind": "UpgradeBeacon",
          "proxy": "0x56c09458cC7863fff1Cc6Bcb6652Dcc3412FcA86",
          "implementation": "0xfBe9FEE52abe170Ef4e1dc0CECF4409Dcd2AA4a7",
          "beacon": "0xb6242d549d4b19a20684397790AFa555b16Bc979"
        },
        "inboxValidatorManager": "0xd09D08a19C6609a1B51e1ca6a055861E7e7A4400"
      },
      "bsctestnet": {
        "inbox": {
          "kind": "UpgradeBeacon",
          "proxy": "0xFd9387BB1506F4Eb4Ac1a1f8c8128FB89b83e64c",
          "implementation": "0xfBe9FEE52abe170Ef4e1dc0CECF4409Dcd2AA4a7",
          "beacon": "0xb6242d549d4b19a20684397790AFa555b16Bc979"
        },
        "inboxValidatorManager": "0x3572a9d808738922194921b275B2A55414BcDA57"
      },
      "goerli": {
        "inbox": {
          "kind": "UpgradeBeacon",
          "proxy": "0x934809a3a89CAdaB30F0A8C703619C3E02c37616",
          "implementation": "0xfBe9FEE52abe170Ef4e1dc0CECF4409Dcd2AA4a7",
          "beacon": "0xb6242d549d4b19a20684397790AFa555b16Bc979"
        },
        "inboxValidatorManager": "0x412219094B1E49e7b53fDE9F5Cd793fE9dD07615"
      },
      "moonbasealpha": {
        "inbox": {
          "kind": "UpgradeBeacon",
          "proxy": "0xEf9bae5E38c552bEc367b6B4f7a4D0a5e663B898",
          "implementation": "0xfBe9FEE52abe170Ef4e1dc0CECF4409Dcd2AA4a7",
          "beacon": "0xb6242d549d4b19a20684397790AFa555b16Bc979"
        },
        "inboxValidatorManager": "0xeAD058dc774892e71403C4EB4600850A89524EaD"
      },
      "optimismgoerli": {
        "inbox": {
          "kind": "UpgradeBeacon",
          "proxy": "0x8eAaD1572d754f5b763Be93Bc86779AbfB3DdbC4",
          "implementation": "0xfBe9FEE52abe170Ef4e1dc0CECF4409Dcd2AA4a7",
          "beacon": "0xb6242d549d4b19a20684397790AFa555b16Bc979"
        },
        "inboxValidatorManager": "0x611241eC593B5692180A6ce5CbD79445826f30Be"
      },
      "arbitrumgoerli": {
        "inbox": {
          "kind": "UpgradeBeacon",
          "proxy": "0x45b96aAB31758086F70471baD2EADD049F9C07DC",
          "implementation": "0xfBe9FEE52abe170Ef4e1dc0CECF4409Dcd2AA4a7",
          "beacon": "0xb6242d549d4b19a20684397790AFa555b16Bc979"
        },
        "inboxValidatorManager": "0xD3800d43A0E8A0D26AEEc4E54B420b7aA1d1a0ba"
      }
    },
    "outbox": {
>>>>>>> 4e760958
      "kind": "UpgradeBeacon",
      "proxy": "0xe17c37212d785760E8331D4A4395B17b34Ba8cDF",
      "implementation": "0x5310F977D29ae0Cf14eC000b5dbDF9734499Be4E",
      "beacon": "0xaCF0B0bA84db40cDC48235De2d6cF96540fFa5CD"
<<<<<<< HEAD
    }
=======
    },
    "outboxValidatorManager": "0x5c8cC5d94a7F84893e155457E4C1244f6e2B7F8D",
    "interchainAccountRouter": "0xffD17672d47E7bB6192d5dBc12A096e00D1a206F",
    "interchainQueryRouter": "0x3CAa52Ff595Cab4123735EC677F1D9E6E988f8ca",
    "create2Factory": "0xc97D8e6f57b0d64971453dDc6EB8483fec9d163a"
>>>>>>> 4e760958
  },
  "bsctestnet": {
    "upgradeBeaconController": "0x638A831b4d11Be6a72AcB97d1aE79DA05Ae9B1D3",
    "multisigIsm": "0xe403E16db1f5997bC62Dc611A8d42836364A7f01",
    "interchainGasPaymaster": {
      "kind": "UpgradeBeacon",
      "proxy": "0x155b1F1801030Ea4dF038107d3cc1b4bA496916e",
      "implementation": "0x407eB16cdC073bB9cb0Da779aeb0a9246940D3B8",
      "beacon": "0xC6A00ce0f86e88dD9eE45f28a79AB8FA833F01F6"
    },
<<<<<<< HEAD
    "mailbox": {
=======
    "inboxes": {
      "alfajores": {
        "inbox": {
          "kind": "UpgradeBeacon",
          "proxy": "0xFfA20C4c8e3b2A2C1220134684FEe23EEB8872d0",
          "implementation": "0x062dF6670d8F4E1dB8C1caaFf590e9c290147bba",
          "beacon": "0x7398C64259ee12861D43fD5D302c28CA96182133"
        },
        "inboxValidatorManager": "0x5B30De0c322F7720D144df2AB2e82b160Eba0EBF"
      },
      "fuji": {
        "inbox": {
          "kind": "UpgradeBeacon",
          "proxy": "0xE3D93F9296FA3dF262E1a54f0de02F71E845af6b",
          "implementation": "0x062dF6670d8F4E1dB8C1caaFf590e9c290147bba",
          "beacon": "0x7398C64259ee12861D43fD5D302c28CA96182133"
        },
        "inboxValidatorManager": "0x6d6a9bDDea1456673062633b7a4823dB13bDB9fb"
      },
      "mumbai": {
        "inbox": {
          "kind": "UpgradeBeacon",
          "proxy": "0x14EE2f01907707Ce8d13C4F5DBC40778b5b664e0",
          "implementation": "0x062dF6670d8F4E1dB8C1caaFf590e9c290147bba",
          "beacon": "0x7398C64259ee12861D43fD5D302c28CA96182133"
        },
        "inboxValidatorManager": "0xDa5177080f7fC5d9255eB32cC64B9b4e5136A716"
      },
      "goerli": {
        "inbox": {
          "kind": "UpgradeBeacon",
          "proxy": "0xb51D33b294aF850E47CcEdD7C4580A547507f675",
          "implementation": "0x062dF6670d8F4E1dB8C1caaFf590e9c290147bba",
          "beacon": "0x7398C64259ee12861D43fD5D302c28CA96182133"
        },
        "inboxValidatorManager": "0xEd23982947054CfeDD759163cbbC5CDA911A43d5"
      },
      "moonbasealpha": {
        "inbox": {
          "kind": "UpgradeBeacon",
          "proxy": "0x963f552583E56ddBc58d12Aa5f8f85187A72E142",
          "implementation": "0x062dF6670d8F4E1dB8C1caaFf590e9c290147bba",
          "beacon": "0x7398C64259ee12861D43fD5D302c28CA96182133"
        },
        "inboxValidatorManager": "0x5F3aA4De5132688c2c1750D3780AdD49d72FAaBC"
      },
      "optimismgoerli": {
        "inbox": {
          "kind": "UpgradeBeacon",
          "proxy": "0xD3193A2383423c9E43C3bFafAE6e55D2a2E3752C",
          "implementation": "0x062dF6670d8F4E1dB8C1caaFf590e9c290147bba",
          "beacon": "0x7398C64259ee12861D43fD5D302c28CA96182133"
        },
        "inboxValidatorManager": "0x63BDC6C7b473A9eb2ba00E2a48ADB38b71D1bfe9"
      },
      "arbitrumgoerli": {
        "inbox": {
          "kind": "UpgradeBeacon",
          "proxy": "0x1AdA55704729Bd04Ae2dfb39DcfcC0A7810F33D4",
          "implementation": "0x062dF6670d8F4E1dB8C1caaFf590e9c290147bba",
          "beacon": "0x7398C64259ee12861D43fD5D302c28CA96182133"
        },
        "inboxValidatorManager": "0xF5589b47474F44e83BEE9Cb39270395c337F4dFa"
      }
    },
    "outbox": {
>>>>>>> 4e760958
      "kind": "UpgradeBeacon",
      "proxy": "0xE023239c8dfc172FF008D8087E7442d3eBEd9350",
      "implementation": "0x7740342863717e26E3d5B828639834ADfce8a061",
      "beacon": "0xa318ffca299412ce76B7cb980850ceDB15584E7e"
<<<<<<< HEAD
    }
=======
    },
    "outboxValidatorManager": "0xE0745955baF7e614707E22c90EA14d329C38941D",
    "interchainAccountRouter": "0xffD17672d47E7bB6192d5dBc12A096e00D1a206F",
    "interchainQueryRouter": "0x3CAa52Ff595Cab4123735EC677F1D9E6E988f8ca",
    "create2Factory": "0xc97D8e6f57b0d64971453dDc6EB8483fec9d163a"
>>>>>>> 4e760958
  },
  "goerli": {
    "upgradeBeaconController": "0x275aCcCa81cAD931dC6fB6E49ED233Bc99Bed4A7",
    "multisigIsm": "0x01812D60958798695391dacF092BAc4a715B1718",
    "interchainGasPaymaster": {
      "kind": "UpgradeBeacon",
      "proxy": "0x44b764045BfDC68517e10e783E69B376cef196B2",
      "implementation": "0xeb6f11189197223c656807a83B0DD374f9A6dF44",
      "beacon": "0x16B710b86CAd07E6F1C531861a16F5feC29dba37"
    },
<<<<<<< HEAD
    "mailbox": {
=======
    "inboxes": {
      "alfajores": {
        "inbox": {
          "kind": "UpgradeBeacon",
          "proxy": "0xD3d062a5dcBA85ae863618d4c264d2358300c283",
          "implementation": "0x46f7C5D896bbeC89bE1B19e4485e59b4Be49e9Cc",
          "beacon": "0x833Dad7FF66884389D5F0cEcba446ffaa7d2837e"
        },
        "inboxValidatorManager": "0xB08d78F439e55D02C398519eef61606A5926245F"
      },
      "fuji": {
        "inbox": {
          "kind": "UpgradeBeacon",
          "proxy": "0xfc8d0D2E15A36f1A3F3aE3Cb127B706c1f23Aadc",
          "implementation": "0x46f7C5D896bbeC89bE1B19e4485e59b4Be49e9Cc",
          "beacon": "0x833Dad7FF66884389D5F0cEcba446ffaa7d2837e"
        },
        "inboxValidatorManager": "0xF7F0DaB0BECE4498dAc7eb616e288809D4499371"
      },
      "mumbai": {
        "inbox": {
          "kind": "UpgradeBeacon",
          "proxy": "0x666a24F62f7A97BA33c151776Eb3D9441a059eB8",
          "implementation": "0x46f7C5D896bbeC89bE1B19e4485e59b4Be49e9Cc",
          "beacon": "0x833Dad7FF66884389D5F0cEcba446ffaa7d2837e"
        },
        "inboxValidatorManager": "0xd785272D240B07719e417622cbd2cfA0E584d1bd"
      },
      "bsctestnet": {
        "inbox": {
          "kind": "UpgradeBeacon",
          "proxy": "0x7914A3349107A7295Bbf2374db5A973d73D1b324",
          "implementation": "0x46f7C5D896bbeC89bE1B19e4485e59b4Be49e9Cc",
          "beacon": "0x833Dad7FF66884389D5F0cEcba446ffaa7d2837e"
        },
        "inboxValidatorManager": "0x598facE78a4302f11E3de0bee1894Da0b2Cb71F8"
      },
      "moonbasealpha": {
        "inbox": {
          "kind": "UpgradeBeacon",
          "proxy": "0x98AAE089CaD930C64a76dD2247a2aC5773a4B8cE",
          "implementation": "0x46f7C5D896bbeC89bE1B19e4485e59b4Be49e9Cc",
          "beacon": "0x833Dad7FF66884389D5F0cEcba446ffaa7d2837e"
        },
        "inboxValidatorManager": "0x4926a10788306D84202A2aDbd290b7743146Cc17"
      },
      "optimismgoerli": {
        "inbox": {
          "kind": "UpgradeBeacon",
          "proxy": "0x6869beC919F8d79F53a695cD02B3f5424E94f82d",
          "implementation": "0x46f7C5D896bbeC89bE1B19e4485e59b4Be49e9Cc",
          "beacon": "0x833Dad7FF66884389D5F0cEcba446ffaa7d2837e"
        },
        "inboxValidatorManager": "0xFfA20C4c8e3b2A2C1220134684FEe23EEB8872d0"
      },
      "arbitrumgoerli": {
        "inbox": {
          "kind": "UpgradeBeacon",
          "proxy": "0x1D8742741d87d886F72dC0379541Cd4188DFd46E",
          "implementation": "0x46f7C5D896bbeC89bE1B19e4485e59b4Be49e9Cc",
          "beacon": "0x833Dad7FF66884389D5F0cEcba446ffaa7d2837e"
        },
        "inboxValidatorManager": "0xe0c5bDAfEe7F7065402337040E426A42b5C33650"
      }
    },
    "outbox": {
>>>>>>> 4e760958
      "kind": "UpgradeBeacon",
      "proxy": "0xDDcFEcF17586D08A5740B7D91735fcCE3dfe3eeD",
      "implementation": "0x54148470292C24345fb828B003461a9444414517",
      "beacon": "0x589C201a07c26b4725A4A829d772f24423da480B"
<<<<<<< HEAD
    }
=======
    },
    "outboxValidatorManager": "0x6966b0E55883d49BFB24539356a2f8A673E02039",
    "interchainAccountRouter": "0xffD17672d47E7bB6192d5dBc12A096e00D1a206F",
    "interchainQueryRouter": "0x3CAa52Ff595Cab4123735EC677F1D9E6E988f8ca",
    "create2Factory": "0xc97D8e6f57b0d64971453dDc6EB8483fec9d163a"
>>>>>>> 4e760958
  },
  "moonbasealpha": {
    "upgradeBeaconController": "0x6E7b29CB2A7617405B4d30C6f84bBD51b4Bb4be8",
    "multisigIsm": "0xD356C996277eFb7f75Ee8bd61b31cC781A12F54f",
    "interchainGasPaymaster": {
      "kind": "UpgradeBeacon",
      "proxy": "0xeb6f11189197223c656807a83B0DD374f9A6dF44",
      "implementation": "0xfc6e546510dC9d76057F1f76633FCFfC188CB213",
      "beacon": "0x275aCcCa81cAD931dC6fB6E49ED233Bc99Bed4A7"
    },
<<<<<<< HEAD
    "mailbox": {
=======
    "inboxes": {
      "alfajores": {
        "inbox": {
          "kind": "UpgradeBeacon",
          "proxy": "0x46f7C5D896bbeC89bE1B19e4485e59b4Be49e9Cc",
          "implementation": "0x33dB966328Ea213b0f76eF96CA368AB37779F065",
          "beacon": "0xB08d78F439e55D02C398519eef61606A5926245F"
        },
        "inboxValidatorManager": "0xDDcFEcF17586D08A5740B7D91735fcCE3dfe3eeD"
      },
      "fuji": {
        "inbox": {
          "kind": "UpgradeBeacon",
          "proxy": "0x1D5EbC3e15e9ECDe0e3530C85899556797eeaea5",
          "implementation": "0x33dB966328Ea213b0f76eF96CA368AB37779F065",
          "beacon": "0xB08d78F439e55D02C398519eef61606A5926245F"
        },
        "inboxValidatorManager": "0x7FE7EA170cf08A25C2ff315814D96D93C311E692"
      },
      "mumbai": {
        "inbox": {
          "kind": "UpgradeBeacon",
          "proxy": "0x0526E47C49742C15F8817ef8cf0d8FFc72139D4F",
          "implementation": "0x33dB966328Ea213b0f76eF96CA368AB37779F065",
          "beacon": "0xB08d78F439e55D02C398519eef61606A5926245F"
        },
        "inboxValidatorManager": "0xfc8d0D2E15A36f1A3F3aE3Cb127B706c1f23Aadc"
      },
      "bsctestnet": {
        "inbox": {
          "kind": "UpgradeBeacon",
          "proxy": "0xef48bd850E5827B96B55C4D28FB32Bbaa73616F2",
          "implementation": "0x33dB966328Ea213b0f76eF96CA368AB37779F065",
          "beacon": "0xB08d78F439e55D02C398519eef61606A5926245F"
        },
        "inboxValidatorManager": "0x666a24F62f7A97BA33c151776Eb3D9441a059eB8"
      },
      "goerli": {
        "inbox": {
          "kind": "UpgradeBeacon",
          "proxy": "0x679Dc08cC3A4acFeea2f7CAFAa37561aE0b41Ce7",
          "implementation": "0x33dB966328Ea213b0f76eF96CA368AB37779F065",
          "beacon": "0xB08d78F439e55D02C398519eef61606A5926245F"
        },
        "inboxValidatorManager": "0x58483b754Abb1E8947BE63d6b95DF75b8249543A"
      },
      "optimismgoerli": {
        "inbox": {
          "kind": "UpgradeBeacon",
          "proxy": "0x9450181a7719dAb93483d43a45473Ac2373E25B0",
          "implementation": "0x33dB966328Ea213b0f76eF96CA368AB37779F065",
          "beacon": "0xB08d78F439e55D02C398519eef61606A5926245F"
        },
        "inboxValidatorManager": "0x6cB503d97D1c900316583C8D55997A1f17b1ABd1"
      },
      "arbitrumgoerli": {
        "inbox": {
          "kind": "UpgradeBeacon",
          "proxy": "0x45AEBD45B5Bb1C3A0bDBDf6094e8adA5712e1b74",
          "implementation": "0x33dB966328Ea213b0f76eF96CA368AB37779F065",
          "beacon": "0xB08d78F439e55D02C398519eef61606A5926245F"
        },
        "inboxValidatorManager": "0x740bEd6E4eEc7c57a2818177Fba3f9E896D5DE1c"
      }
    },
    "outbox": {
>>>>>>> 4e760958
      "kind": "UpgradeBeacon",
      "proxy": "0x54148470292C24345fb828B003461a9444414517",
      "implementation": "0xC2E36cd6e32e194EE11f15D9273B64461A4D49A2",
      "beacon": "0x6966b0E55883d49BFB24539356a2f8A673E02039"
<<<<<<< HEAD
    }
=======
    },
    "outboxValidatorManager": "0x44b764045BfDC68517e10e783E69B376cef196B2",
    "interchainAccountRouter": "0xffD17672d47E7bB6192d5dBc12A096e00D1a206F",
    "interchainQueryRouter": "0x3CAa52Ff595Cab4123735EC677F1D9E6E988f8ca",
    "create2Factory": "0xc97D8e6f57b0d64971453dDc6EB8483fec9d163a"
  },
  "optimismgoerli": {
    "upgradeBeaconController": "0x6E7b29CB2A7617405B4d30C6f84bBD51b4Bb4be8",
    "connectionManager": "0x16B710b86CAd07E6F1C531861a16F5feC29dba37",
    "interchainGasPaymaster": {
      "kind": "UpgradeBeacon",
      "proxy": "0xeb6f11189197223c656807a83B0DD374f9A6dF44",
      "implementation": "0xfc6e546510dC9d76057F1f76633FCFfC188CB213",
      "beacon": "0x275aCcCa81cAD931dC6fB6E49ED233Bc99Bed4A7"
    },
    "inboxes": {
      "alfajores": {
        "inbox": {
          "kind": "UpgradeBeacon",
          "proxy": "0x46f7C5D896bbeC89bE1B19e4485e59b4Be49e9Cc",
          "implementation": "0x33dB966328Ea213b0f76eF96CA368AB37779F065",
          "beacon": "0xB08d78F439e55D02C398519eef61606A5926245F"
        },
        "inboxValidatorManager": "0xDDcFEcF17586D08A5740B7D91735fcCE3dfe3eeD"
      },
      "fuji": {
        "inbox": {
          "kind": "UpgradeBeacon",
          "proxy": "0x304cAb315c93B87AAdb2B826A791b2c1Bf749996",
          "implementation": "0x33dB966328Ea213b0f76eF96CA368AB37779F065",
          "beacon": "0xB08d78F439e55D02C398519eef61606A5926245F"
        },
        "inboxValidatorManager": "0xD3d062a5dcBA85ae863618d4c264d2358300c283"
      },
      "mumbai": {
        "inbox": {
          "kind": "UpgradeBeacon",
          "proxy": "0x1D5EbC3e15e9ECDe0e3530C85899556797eeaea5",
          "implementation": "0x33dB966328Ea213b0f76eF96CA368AB37779F065",
          "beacon": "0xB08d78F439e55D02C398519eef61606A5926245F"
        },
        "inboxValidatorManager": "0x7FE7EA170cf08A25C2ff315814D96D93C311E692"
      },
      "bsctestnet": {
        "inbox": {
          "kind": "UpgradeBeacon",
          "proxy": "0x0526E47C49742C15F8817ef8cf0d8FFc72139D4F",
          "implementation": "0x33dB966328Ea213b0f76eF96CA368AB37779F065",
          "beacon": "0xB08d78F439e55D02C398519eef61606A5926245F"
        },
        "inboxValidatorManager": "0xfc8d0D2E15A36f1A3F3aE3Cb127B706c1f23Aadc"
      },
      "goerli": {
        "inbox": {
          "kind": "UpgradeBeacon",
          "proxy": "0xef48bd850E5827B96B55C4D28FB32Bbaa73616F2",
          "implementation": "0x33dB966328Ea213b0f76eF96CA368AB37779F065",
          "beacon": "0xB08d78F439e55D02C398519eef61606A5926245F"
        },
        "inboxValidatorManager": "0x666a24F62f7A97BA33c151776Eb3D9441a059eB8"
      },
      "moonbasealpha": {
        "inbox": {
          "kind": "UpgradeBeacon",
          "proxy": "0x3C5154a193D6e2955650f9305c8d80c18C814A68",
          "implementation": "0x33dB966328Ea213b0f76eF96CA368AB37779F065",
          "beacon": "0xB08d78F439e55D02C398519eef61606A5926245F"
        },
        "inboxValidatorManager": "0x7914A3349107A7295Bbf2374db5A973d73D1b324"
      },
      "arbitrumgoerli": {
        "inbox": {
          "kind": "UpgradeBeacon",
          "proxy": "0x05Ea36Caee7d92C173334C9D97DcD39ABdCB2b69",
          "implementation": "0x33dB966328Ea213b0f76eF96CA368AB37779F065",
          "beacon": "0xB08d78F439e55D02C398519eef61606A5926245F"
        },
        "inboxValidatorManager": "0x5d56B8a669F50193b54319442c6EEE5edD662381"
      }
    },
    "outbox": {
      "kind": "UpgradeBeacon",
      "proxy": "0x54148470292C24345fb828B003461a9444414517",
      "implementation": "0xC2E36cd6e32e194EE11f15D9273B64461A4D49A2",
      "beacon": "0x6966b0E55883d49BFB24539356a2f8A673E02039"
    },
    "outboxValidatorManager": "0x44b764045BfDC68517e10e783E69B376cef196B2",
    "interchainAccountRouter": "0xffD17672d47E7bB6192d5dBc12A096e00D1a206F",
    "interchainQueryRouter": "0x3CAa52Ff595Cab4123735EC677F1D9E6E988f8ca",
    "create2Factory": "0xc97D8e6f57b0d64971453dDc6EB8483fec9d163a"
  },
  "arbitrumgoerli": {
    "upgradeBeaconController": "0x05Ea36Caee7d92C173334C9D97DcD39ABdCB2b69",
    "connectionManager": "0x4926a10788306D84202A2aDbd290b7743146Cc17",
    "interchainGasPaymaster": {
      "kind": "UpgradeBeacon",
      "proxy": "0x679Dc08cC3A4acFeea2f7CAFAa37561aE0b41Ce7",
      "implementation": "0xcf5BaaF976C80a66Fa7839715C45788f60041A33",
      "beacon": "0x58483b754Abb1E8947BE63d6b95DF75b8249543A"
    },
    "inboxes": {
      "alfajores": {
        "inbox": {
          "kind": "UpgradeBeacon",
          "proxy": "0x68311418D79fE8d96599384ED767d225635d88a8",
          "implementation": "0xeC7eb4196Bd601DEa7585A744FbFB4CF11278450",
          "beacon": "0x5CBf4e70448Ed46c2616b04e9ebc72D29FF0cfA9"
        },
        "inboxValidatorManager": "0x5CE550e14B82a9F32A0aaF9eFc4Fce548D8A0B3e"
      },
      "fuji": {
        "inbox": {
          "kind": "UpgradeBeacon",
          "proxy": "0x6b1bb4ce664Bb4164AEB4d3D2E7DE7450DD8084C",
          "implementation": "0xeC7eb4196Bd601DEa7585A744FbFB4CF11278450",
          "beacon": "0x5CBf4e70448Ed46c2616b04e9ebc72D29FF0cfA9"
        },
        "inboxValidatorManager": "0x863E8c26621c52ACa1849C53500606e73BA272F0"
      },
      "mumbai": {
        "inbox": {
          "kind": "UpgradeBeacon",
          "proxy": "0x86fb9F1c124fB20ff130C41a79a432F770f67AFD",
          "implementation": "0xeC7eb4196Bd601DEa7585A744FbFB4CF11278450",
          "beacon": "0x5CBf4e70448Ed46c2616b04e9ebc72D29FF0cfA9"
        },
        "inboxValidatorManager": "0xAb9B273366D794B7F80B4378bc8Aaca75C6178E2"
      },
      "bsctestnet": {
        "inbox": {
          "kind": "UpgradeBeacon",
          "proxy": "0x5821f3B6eE05F3dC62b43B74AB1C8F8E6904b1C8",
          "implementation": "0xeC7eb4196Bd601DEa7585A744FbFB4CF11278450",
          "beacon": "0x5CBf4e70448Ed46c2616b04e9ebc72D29FF0cfA9"
        },
        "inboxValidatorManager": "0x19Be55D859368e02d7b9C00803Eb677BDC1359Bd"
      },
      "goerli": {
        "inbox": {
          "kind": "UpgradeBeacon",
          "proxy": "0xD0680F80F4f947968206806C2598Cbc5b6FE5b03",
          "implementation": "0xeC7eb4196Bd601DEa7585A744FbFB4CF11278450",
          "beacon": "0x5CBf4e70448Ed46c2616b04e9ebc72D29FF0cfA9"
        },
        "inboxValidatorManager": "0xc756cFc1b7d0d4646589EDf10eD54b201237F5e8"
      },
      "moonbasealpha": {
        "inbox": {
          "kind": "UpgradeBeacon",
          "proxy": "0x75f3E2a4f424401195A5E176246Ecc9f7e7680ff",
          "implementation": "0xeC7eb4196Bd601DEa7585A744FbFB4CF11278450",
          "beacon": "0x5CBf4e70448Ed46c2616b04e9ebc72D29FF0cfA9"
        },
        "inboxValidatorManager": "0x433f7d6d0cB9eb8FF2902Ad01C1BEd6C09934a33"
      },
      "optimismgoerli": {
        "inbox": {
          "kind": "UpgradeBeacon",
          "proxy": "0x6c13643B3927C57DB92c790E4E3E7Ee81e13f78C",
          "implementation": "0xeC7eb4196Bd601DEa7585A744FbFB4CF11278450",
          "beacon": "0x5CBf4e70448Ed46c2616b04e9ebc72D29FF0cfA9"
        },
        "inboxValidatorManager": "0x1b33611fCc073aB0737011d5512EF673Bff74962"
      }
    },
    "outbox": {
      "kind": "UpgradeBeacon",
      "proxy": "0x2b2a158B4059C840c7aC67399B153bb567D06303",
      "implementation": "0x07009DA2249c388aD0f416a235AfE90D784e1aAc",
      "beacon": "0xF7561c34f17A32D5620583A3397C304e7038a7F6"
    },
    "outboxValidatorManager": "0x98AAE089CaD930C64a76dD2247a2aC5773a4B8cE",
    "interchainAccountRouter": "0xffD17672d47E7bB6192d5dBc12A096e00D1a206F",
    "interchainQueryRouter": "0x3CAa52Ff595Cab4123735EC677F1D9E6E988f8ca",
    "create2Factory": "0xc97D8e6f57b0d64971453dDc6EB8483fec9d163a"
>>>>>>> 4e760958
  }
}<|MERGE_RESOLUTION|>--- conflicted
+++ resolved
@@ -8,89 +8,15 @@
       "implementation": "0x67fA6577A7558a55BFDA87118dDBbeFB34521758",
       "beacon": "0xd95091C1c1A7E0e5DdD7d44568A04588e76e4dDe"
     },
-<<<<<<< HEAD
     "mailbox": {
-=======
-    "inboxes": {
-      "fuji": {
-        "inbox": {
-          "kind": "UpgradeBeacon",
-          "proxy": "0xac5e56b6eF335bbE4413eE48965dB6B538415E49",
-          "implementation": "0x09a7167BD6d44Ba500f77dd45C693443C4d7dEC0",
-          "beacon": "0x209Ccdbe13BB913104117B1D6f7801684e98FA1F"
-        },
-        "inboxValidatorManager": "0x793b4c911362c8900372cE6Da5f9dA96457E8c1B"
-      },
-      "mumbai": {
-        "inbox": {
-          "kind": "UpgradeBeacon",
-          "proxy": "0x06a919Ec005Be1c7319c18ab7a51A4C62a69Fe2A",
-          "implementation": "0x09a7167BD6d44Ba500f77dd45C693443C4d7dEC0",
-          "beacon": "0x209Ccdbe13BB913104117B1D6f7801684e98FA1F"
-        },
-        "inboxValidatorManager": "0x50d45EEe9C2903Ad204d393F5411Aa75A6CB02c4"
-      },
-      "bsctestnet": {
-        "inbox": {
-          "kind": "UpgradeBeacon",
-          "proxy": "0x3582d1238cBC812165981E4fFaB0E8D9a4518910",
-          "implementation": "0x09a7167BD6d44Ba500f77dd45C693443C4d7dEC0",
-          "beacon": "0x209Ccdbe13BB913104117B1D6f7801684e98FA1F"
-        },
-        "inboxValidatorManager": "0x0AfCCF2ffc1D7A42b3F8616C4270Da27f2729F5F"
-      },
-      "goerli": {
-        "inbox": {
-          "kind": "UpgradeBeacon",
-          "proxy": "0x5C96BfCBD87E4E8A5208fD080A28c74F8Ca12285",
-          "implementation": "0x09a7167BD6d44Ba500f77dd45C693443C4d7dEC0",
-          "beacon": "0x209Ccdbe13BB913104117B1D6f7801684e98FA1F"
-        },
-        "inboxValidatorManager": "0x80B24aFeC7dD9B67CaEF0f06592753ed5e52783F"
-      },
-      "moonbasealpha": {
-        "inbox": {
-          "kind": "UpgradeBeacon",
-          "proxy": "0xBE3541E3D391751Ae73cC0A52F48CCe45120f74B",
-          "implementation": "0x09a7167BD6d44Ba500f77dd45C693443C4d7dEC0",
-          "beacon": "0x209Ccdbe13BB913104117B1D6f7801684e98FA1F"
-        },
-        "inboxValidatorManager": "0xdE1a1f41871ebD2D1B8ddac6BAC3a2F4898a1747"
-      },
-      "optimismgoerli": {
-        "inbox": {
-          "kind": "UpgradeBeacon",
-          "proxy": "0x873B0085924096A2d52849A4F1B921C5aeE8Fb30",
-          "implementation": "0x09a7167BD6d44Ba500f77dd45C693443C4d7dEC0",
-          "beacon": "0x209Ccdbe13BB913104117B1D6f7801684e98FA1F"
-        },
-        "inboxValidatorManager": "0xFd05F650eaA877d315E8E010010f41C8106bfA2d"
-      },
-      "arbitrumgoerli": {
-        "inbox": {
-          "kind": "UpgradeBeacon",
-          "proxy": "0xFBeB96FDf9DfF5d501A2d289a586C379D0cF40CC",
-          "implementation": "0x09a7167BD6d44Ba500f77dd45C693443C4d7dEC0",
-          "beacon": "0x209Ccdbe13BB913104117B1D6f7801684e98FA1F"
-        },
-        "inboxValidatorManager": "0x719879B69FEF049F27Cf85BC9086cDaa1765E0EE"
-      }
-    },
-    "outbox": {
->>>>>>> 4e760958
       "kind": "UpgradeBeacon",
       "proxy": "0x5C7D9B5f38022dB78416D6C0132bf8c404deDe27",
       "implementation": "0x9095fDae1977A5fa61877FD44f307f7aDcBF9A0d",
       "beacon": "0xD3CCCbde1CCdB99313f25F8CA1A7B5C13BfD3dA2"
-<<<<<<< HEAD
-    }
-=======
     },
-    "outboxValidatorManager": "0xEB25e6e42B743a815E5C0409007993a828a0565f",
     "interchainAccountRouter": "0xffD17672d47E7bB6192d5dBc12A096e00D1a206F",
     "interchainQueryRouter": "0x3CAa52Ff595Cab4123735EC677F1D9E6E988f8ca",
     "create2Factory": "0xc97D8e6f57b0d64971453dDc6EB8483fec9d163a"
->>>>>>> 4e760958
   },
   "fuji": {
     "upgradeBeaconController": "0x97Bbc6bBaFa5Ce3b2FA966c121Af63bD09e940f8",
@@ -101,89 +27,15 @@
       "implementation": "0x5309959109F031B8459deD683d958aE3393A1786",
       "beacon": "0x9CA79aDb726866c764f3D4ec6D01d5976351f50F"
     },
-<<<<<<< HEAD
     "mailbox": {
-=======
-    "inboxes": {
-      "alfajores": {
-        "inbox": {
-          "kind": "UpgradeBeacon",
-          "proxy": "0xaf578f7f9a4D835aaCB5909AD5F39139022173fB",
-          "implementation": "0x657A78E8c129Ee54105151FD03cc295f3470A235",
-          "beacon": "0x593834864f540db61025Bdc6463F6eb4B6075ce7"
-        },
-        "inboxValidatorManager": "0x4904f38433583f0F72609C0bb8788d3296bd0E3B"
-      },
-      "mumbai": {
-        "inbox": {
-          "kind": "UpgradeBeacon",
-          "proxy": "0x04268B83eE9684F8767eB4e83cf7fBb7B86Ed597",
-          "implementation": "0x657A78E8c129Ee54105151FD03cc295f3470A235",
-          "beacon": "0x593834864f540db61025Bdc6463F6eb4B6075ce7"
-        },
-        "inboxValidatorManager": "0x5e976f063FbE35d29d6E575f8ee504e59D19fcc6"
-      },
-      "bsctestnet": {
-        "inbox": {
-          "kind": "UpgradeBeacon",
-          "proxy": "0x4e49616d6f26C3080277b2fBDA242690AD403420",
-          "implementation": "0x657A78E8c129Ee54105151FD03cc295f3470A235",
-          "beacon": "0x593834864f540db61025Bdc6463F6eb4B6075ce7"
-        },
-        "inboxValidatorManager": "0x15569bE4B03593A9eA93Bd519bB74928B1eF5fB2"
-      },
-      "goerli": {
-        "inbox": {
-          "kind": "UpgradeBeacon",
-          "proxy": "0xa5D5EdF366F0D8FF135EBb31555E10b07f096427",
-          "implementation": "0x657A78E8c129Ee54105151FD03cc295f3470A235",
-          "beacon": "0x593834864f540db61025Bdc6463F6eb4B6075ce7"
-        },
-        "inboxValidatorManager": "0x63C619FF7caE1d565149EB6381E24CA53F957704"
-      },
-      "moonbasealpha": {
-        "inbox": {
-          "kind": "UpgradeBeacon",
-          "proxy": "0xb31b0a575a151E0E72D438999f5a65e08802466f",
-          "implementation": "0x657A78E8c129Ee54105151FD03cc295f3470A235",
-          "beacon": "0x593834864f540db61025Bdc6463F6eb4B6075ce7"
-        },
-        "inboxValidatorManager": "0x8a14566c8649C2b72600c920F40aF161FB435846"
-      },
-      "optimismgoerli": {
-        "inbox": {
-          "kind": "UpgradeBeacon",
-          "proxy": "0xaFD9a7CDd0b9ddE3c7566514516543b77621531d",
-          "implementation": "0x657A78E8c129Ee54105151FD03cc295f3470A235",
-          "beacon": "0x593834864f540db61025Bdc6463F6eb4B6075ce7"
-        },
-        "inboxValidatorManager": "0x17D3e0eC252EEc723af9da44A66D9A6C1ecB2776"
-      },
-      "arbitrumgoerli": {
-        "inbox": {
-          "kind": "UpgradeBeacon",
-          "proxy": "0xA7338Bb4FCB89Fc493067fC257c6DC0146755EB1",
-          "implementation": "0x657A78E8c129Ee54105151FD03cc295f3470A235",
-          "beacon": "0x593834864f540db61025Bdc6463F6eb4B6075ce7"
-        },
-        "inboxValidatorManager": "0xb6CBf199EA7A849674961fB8ed4AB832734E1855"
-      }
-    },
-    "outbox": {
->>>>>>> 4e760958
       "kind": "UpgradeBeacon",
       "proxy": "0xc507A7c848b59469cC44A3653F8a582aa8BeC71E",
       "implementation": "0x71B1BF7C99BEef0545eAFf441372cb6413d9367c",
       "beacon": "0x16C20625B11E0c8187Cc1B3e4ceedc35C48D8013"
-<<<<<<< HEAD
-    }
-=======
     },
-    "outboxValidatorManager": "0x41e1799D0249FbB3Fc9e467b813b7479c96a3Ec3",
     "interchainAccountRouter": "0xffD17672d47E7bB6192d5dBc12A096e00D1a206F",
     "interchainQueryRouter": "0x3CAa52Ff595Cab4123735EC677F1D9E6E988f8ca",
     "create2Factory": "0xc97D8e6f57b0d64971453dDc6EB8483fec9d163a"
->>>>>>> 4e760958
   },
   "mumbai": {
     "upgradeBeaconController": "0xC81e6D1070aFA48DA4e4f35E744CC1aE43532a10",
@@ -194,89 +46,15 @@
       "implementation": "0xc67b416734FDfa1c37760858aB30a18af6101383",
       "beacon": "0x4F49f89b6e350B8A3BE3aB8c9Aa6bcd3179FaA02"
     },
-<<<<<<< HEAD
     "mailbox": {
-=======
-    "inboxes": {
-      "alfajores": {
-        "inbox": {
-          "kind": "UpgradeBeacon",
-          "proxy": "0x772926Ffc5FE8B3ae9a85cB085700748606aE283",
-          "implementation": "0xfBe9FEE52abe170Ef4e1dc0CECF4409Dcd2AA4a7",
-          "beacon": "0xb6242d549d4b19a20684397790AFa555b16Bc979"
-        },
-        "inboxValidatorManager": "0x99A42d6Bf191127667f55297Af0259708bd8c59e"
-      },
-      "fuji": {
-        "inbox": {
-          "kind": "UpgradeBeacon",
-          "proxy": "0x56c09458cC7863fff1Cc6Bcb6652Dcc3412FcA86",
-          "implementation": "0xfBe9FEE52abe170Ef4e1dc0CECF4409Dcd2AA4a7",
-          "beacon": "0xb6242d549d4b19a20684397790AFa555b16Bc979"
-        },
-        "inboxValidatorManager": "0xd09D08a19C6609a1B51e1ca6a055861E7e7A4400"
-      },
-      "bsctestnet": {
-        "inbox": {
-          "kind": "UpgradeBeacon",
-          "proxy": "0xFd9387BB1506F4Eb4Ac1a1f8c8128FB89b83e64c",
-          "implementation": "0xfBe9FEE52abe170Ef4e1dc0CECF4409Dcd2AA4a7",
-          "beacon": "0xb6242d549d4b19a20684397790AFa555b16Bc979"
-        },
-        "inboxValidatorManager": "0x3572a9d808738922194921b275B2A55414BcDA57"
-      },
-      "goerli": {
-        "inbox": {
-          "kind": "UpgradeBeacon",
-          "proxy": "0x934809a3a89CAdaB30F0A8C703619C3E02c37616",
-          "implementation": "0xfBe9FEE52abe170Ef4e1dc0CECF4409Dcd2AA4a7",
-          "beacon": "0xb6242d549d4b19a20684397790AFa555b16Bc979"
-        },
-        "inboxValidatorManager": "0x412219094B1E49e7b53fDE9F5Cd793fE9dD07615"
-      },
-      "moonbasealpha": {
-        "inbox": {
-          "kind": "UpgradeBeacon",
-          "proxy": "0xEf9bae5E38c552bEc367b6B4f7a4D0a5e663B898",
-          "implementation": "0xfBe9FEE52abe170Ef4e1dc0CECF4409Dcd2AA4a7",
-          "beacon": "0xb6242d549d4b19a20684397790AFa555b16Bc979"
-        },
-        "inboxValidatorManager": "0xeAD058dc774892e71403C4EB4600850A89524EaD"
-      },
-      "optimismgoerli": {
-        "inbox": {
-          "kind": "UpgradeBeacon",
-          "proxy": "0x8eAaD1572d754f5b763Be93Bc86779AbfB3DdbC4",
-          "implementation": "0xfBe9FEE52abe170Ef4e1dc0CECF4409Dcd2AA4a7",
-          "beacon": "0xb6242d549d4b19a20684397790AFa555b16Bc979"
-        },
-        "inboxValidatorManager": "0x611241eC593B5692180A6ce5CbD79445826f30Be"
-      },
-      "arbitrumgoerli": {
-        "inbox": {
-          "kind": "UpgradeBeacon",
-          "proxy": "0x45b96aAB31758086F70471baD2EADD049F9C07DC",
-          "implementation": "0xfBe9FEE52abe170Ef4e1dc0CECF4409Dcd2AA4a7",
-          "beacon": "0xb6242d549d4b19a20684397790AFa555b16Bc979"
-        },
-        "inboxValidatorManager": "0xD3800d43A0E8A0D26AEEc4E54B420b7aA1d1a0ba"
-      }
-    },
-    "outbox": {
->>>>>>> 4e760958
       "kind": "UpgradeBeacon",
       "proxy": "0xe17c37212d785760E8331D4A4395B17b34Ba8cDF",
       "implementation": "0x5310F977D29ae0Cf14eC000b5dbDF9734499Be4E",
       "beacon": "0xaCF0B0bA84db40cDC48235De2d6cF96540fFa5CD"
-<<<<<<< HEAD
-    }
-=======
     },
-    "outboxValidatorManager": "0x5c8cC5d94a7F84893e155457E4C1244f6e2B7F8D",
     "interchainAccountRouter": "0xffD17672d47E7bB6192d5dBc12A096e00D1a206F",
     "interchainQueryRouter": "0x3CAa52Ff595Cab4123735EC677F1D9E6E988f8ca",
     "create2Factory": "0xc97D8e6f57b0d64971453dDc6EB8483fec9d163a"
->>>>>>> 4e760958
   },
   "bsctestnet": {
     "upgradeBeaconController": "0x638A831b4d11Be6a72AcB97d1aE79DA05Ae9B1D3",
@@ -287,89 +65,53 @@
       "implementation": "0x407eB16cdC073bB9cb0Da779aeb0a9246940D3B8",
       "beacon": "0xC6A00ce0f86e88dD9eE45f28a79AB8FA833F01F6"
     },
-<<<<<<< HEAD
     "mailbox": {
-=======
-    "inboxes": {
-      "alfajores": {
-        "inbox": {
-          "kind": "UpgradeBeacon",
-          "proxy": "0xFfA20C4c8e3b2A2C1220134684FEe23EEB8872d0",
-          "implementation": "0x062dF6670d8F4E1dB8C1caaFf590e9c290147bba",
-          "beacon": "0x7398C64259ee12861D43fD5D302c28CA96182133"
-        },
-        "inboxValidatorManager": "0x5B30De0c322F7720D144df2AB2e82b160Eba0EBF"
-      },
-      "fuji": {
-        "inbox": {
-          "kind": "UpgradeBeacon",
-          "proxy": "0xE3D93F9296FA3dF262E1a54f0de02F71E845af6b",
-          "implementation": "0x062dF6670d8F4E1dB8C1caaFf590e9c290147bba",
-          "beacon": "0x7398C64259ee12861D43fD5D302c28CA96182133"
-        },
-        "inboxValidatorManager": "0x6d6a9bDDea1456673062633b7a4823dB13bDB9fb"
-      },
-      "mumbai": {
-        "inbox": {
-          "kind": "UpgradeBeacon",
-          "proxy": "0x14EE2f01907707Ce8d13C4F5DBC40778b5b664e0",
-          "implementation": "0x062dF6670d8F4E1dB8C1caaFf590e9c290147bba",
-          "beacon": "0x7398C64259ee12861D43fD5D302c28CA96182133"
-        },
-        "inboxValidatorManager": "0xDa5177080f7fC5d9255eB32cC64B9b4e5136A716"
-      },
-      "goerli": {
-        "inbox": {
-          "kind": "UpgradeBeacon",
-          "proxy": "0xb51D33b294aF850E47CcEdD7C4580A547507f675",
-          "implementation": "0x062dF6670d8F4E1dB8C1caaFf590e9c290147bba",
-          "beacon": "0x7398C64259ee12861D43fD5D302c28CA96182133"
-        },
-        "inboxValidatorManager": "0xEd23982947054CfeDD759163cbbC5CDA911A43d5"
-      },
-      "moonbasealpha": {
-        "inbox": {
-          "kind": "UpgradeBeacon",
-          "proxy": "0x963f552583E56ddBc58d12Aa5f8f85187A72E142",
-          "implementation": "0x062dF6670d8F4E1dB8C1caaFf590e9c290147bba",
-          "beacon": "0x7398C64259ee12861D43fD5D302c28CA96182133"
-        },
-        "inboxValidatorManager": "0x5F3aA4De5132688c2c1750D3780AdD49d72FAaBC"
-      },
-      "optimismgoerli": {
-        "inbox": {
-          "kind": "UpgradeBeacon",
-          "proxy": "0xD3193A2383423c9E43C3bFafAE6e55D2a2E3752C",
-          "implementation": "0x062dF6670d8F4E1dB8C1caaFf590e9c290147bba",
-          "beacon": "0x7398C64259ee12861D43fD5D302c28CA96182133"
-        },
-        "inboxValidatorManager": "0x63BDC6C7b473A9eb2ba00E2a48ADB38b71D1bfe9"
-      },
-      "arbitrumgoerli": {
-        "inbox": {
-          "kind": "UpgradeBeacon",
-          "proxy": "0x1AdA55704729Bd04Ae2dfb39DcfcC0A7810F33D4",
-          "implementation": "0x062dF6670d8F4E1dB8C1caaFf590e9c290147bba",
-          "beacon": "0x7398C64259ee12861D43fD5D302c28CA96182133"
-        },
-        "inboxValidatorManager": "0xF5589b47474F44e83BEE9Cb39270395c337F4dFa"
-      }
-    },
-    "outbox": {
->>>>>>> 4e760958
       "kind": "UpgradeBeacon",
       "proxy": "0xE023239c8dfc172FF008D8087E7442d3eBEd9350",
       "implementation": "0x7740342863717e26E3d5B828639834ADfce8a061",
       "beacon": "0xa318ffca299412ce76B7cb980850ceDB15584E7e"
-<<<<<<< HEAD
-    }
-=======
     },
-    "outboxValidatorManager": "0xE0745955baF7e614707E22c90EA14d329C38941D",
     "interchainAccountRouter": "0xffD17672d47E7bB6192d5dBc12A096e00D1a206F",
     "interchainQueryRouter": "0x3CAa52Ff595Cab4123735EC677F1D9E6E988f8ca",
     "create2Factory": "0xc97D8e6f57b0d64971453dDc6EB8483fec9d163a"
->>>>>>> 4e760958
+  },
+  "arbitrumgoerli": {
+    "upgradeBeaconController": "0x275aCcCa81cAD931dC6fB6E49ED233Bc99Bed4A7",
+    "multisigIsm": "0x01812D60958798695391dacF092BAc4a715B1718",
+    "interchainGasPaymaster": {
+      "kind": "UpgradeBeacon",
+      "proxy": "0x44b764045BfDC68517e10e783E69B376cef196B2",
+      "implementation": "0xeb6f11189197223c656807a83B0DD374f9A6dF44",
+      "beacon": "0x16B710b86CAd07E6F1C531861a16F5feC29dba37"
+    },
+    "mailbox": {
+      "kind": "UpgradeBeacon",
+      "proxy": "0xDDcFEcF17586D08A5740B7D91735fcCE3dfe3eeD",
+      "implementation": "0x54148470292C24345fb828B003461a9444414517",
+      "beacon": "0x589C201a07c26b4725A4A829d772f24423da480B"
+    },
+    "interchainAccountRouter": "0xffD17672d47E7bB6192d5dBc12A096e00D1a206F",
+    "interchainQueryRouter": "0x3CAa52Ff595Cab4123735EC677F1D9E6E988f8ca",
+    "create2Factory": "0xc97D8e6f57b0d64971453dDc6EB8483fec9d163a"
+  },
+  "optimismgoerli": {
+    "upgradeBeaconController": "0x275aCcCa81cAD931dC6fB6E49ED233Bc99Bed4A7",
+    "multisigIsm": "0x01812D60958798695391dacF092BAc4a715B1718",
+    "interchainGasPaymaster": {
+      "kind": "UpgradeBeacon",
+      "proxy": "0x44b764045BfDC68517e10e783E69B376cef196B2",
+      "implementation": "0xeb6f11189197223c656807a83B0DD374f9A6dF44",
+      "beacon": "0x16B710b86CAd07E6F1C531861a16F5feC29dba37"
+    },
+    "mailbox": {
+      "kind": "UpgradeBeacon",
+      "proxy": "0xDDcFEcF17586D08A5740B7D91735fcCE3dfe3eeD",
+      "implementation": "0x54148470292C24345fb828B003461a9444414517",
+      "beacon": "0x589C201a07c26b4725A4A829d772f24423da480B"
+    },
+    "interchainAccountRouter": "0xffD17672d47E7bB6192d5dBc12A096e00D1a206F",
+    "interchainQueryRouter": "0x3CAa52Ff595Cab4123735EC677F1D9E6E988f8ca",
+    "create2Factory": "0xc97D8e6f57b0d64971453dDc6EB8483fec9d163a"
   },
   "goerli": {
     "upgradeBeaconController": "0x275aCcCa81cAD931dC6fB6E49ED233Bc99Bed4A7",
@@ -380,89 +122,15 @@
       "implementation": "0xeb6f11189197223c656807a83B0DD374f9A6dF44",
       "beacon": "0x16B710b86CAd07E6F1C531861a16F5feC29dba37"
     },
-<<<<<<< HEAD
     "mailbox": {
-=======
-    "inboxes": {
-      "alfajores": {
-        "inbox": {
-          "kind": "UpgradeBeacon",
-          "proxy": "0xD3d062a5dcBA85ae863618d4c264d2358300c283",
-          "implementation": "0x46f7C5D896bbeC89bE1B19e4485e59b4Be49e9Cc",
-          "beacon": "0x833Dad7FF66884389D5F0cEcba446ffaa7d2837e"
-        },
-        "inboxValidatorManager": "0xB08d78F439e55D02C398519eef61606A5926245F"
-      },
-      "fuji": {
-        "inbox": {
-          "kind": "UpgradeBeacon",
-          "proxy": "0xfc8d0D2E15A36f1A3F3aE3Cb127B706c1f23Aadc",
-          "implementation": "0x46f7C5D896bbeC89bE1B19e4485e59b4Be49e9Cc",
-          "beacon": "0x833Dad7FF66884389D5F0cEcba446ffaa7d2837e"
-        },
-        "inboxValidatorManager": "0xF7F0DaB0BECE4498dAc7eb616e288809D4499371"
-      },
-      "mumbai": {
-        "inbox": {
-          "kind": "UpgradeBeacon",
-          "proxy": "0x666a24F62f7A97BA33c151776Eb3D9441a059eB8",
-          "implementation": "0x46f7C5D896bbeC89bE1B19e4485e59b4Be49e9Cc",
-          "beacon": "0x833Dad7FF66884389D5F0cEcba446ffaa7d2837e"
-        },
-        "inboxValidatorManager": "0xd785272D240B07719e417622cbd2cfA0E584d1bd"
-      },
-      "bsctestnet": {
-        "inbox": {
-          "kind": "UpgradeBeacon",
-          "proxy": "0x7914A3349107A7295Bbf2374db5A973d73D1b324",
-          "implementation": "0x46f7C5D896bbeC89bE1B19e4485e59b4Be49e9Cc",
-          "beacon": "0x833Dad7FF66884389D5F0cEcba446ffaa7d2837e"
-        },
-        "inboxValidatorManager": "0x598facE78a4302f11E3de0bee1894Da0b2Cb71F8"
-      },
-      "moonbasealpha": {
-        "inbox": {
-          "kind": "UpgradeBeacon",
-          "proxy": "0x98AAE089CaD930C64a76dD2247a2aC5773a4B8cE",
-          "implementation": "0x46f7C5D896bbeC89bE1B19e4485e59b4Be49e9Cc",
-          "beacon": "0x833Dad7FF66884389D5F0cEcba446ffaa7d2837e"
-        },
-        "inboxValidatorManager": "0x4926a10788306D84202A2aDbd290b7743146Cc17"
-      },
-      "optimismgoerli": {
-        "inbox": {
-          "kind": "UpgradeBeacon",
-          "proxy": "0x6869beC919F8d79F53a695cD02B3f5424E94f82d",
-          "implementation": "0x46f7C5D896bbeC89bE1B19e4485e59b4Be49e9Cc",
-          "beacon": "0x833Dad7FF66884389D5F0cEcba446ffaa7d2837e"
-        },
-        "inboxValidatorManager": "0xFfA20C4c8e3b2A2C1220134684FEe23EEB8872d0"
-      },
-      "arbitrumgoerli": {
-        "inbox": {
-          "kind": "UpgradeBeacon",
-          "proxy": "0x1D8742741d87d886F72dC0379541Cd4188DFd46E",
-          "implementation": "0x46f7C5D896bbeC89bE1B19e4485e59b4Be49e9Cc",
-          "beacon": "0x833Dad7FF66884389D5F0cEcba446ffaa7d2837e"
-        },
-        "inboxValidatorManager": "0xe0c5bDAfEe7F7065402337040E426A42b5C33650"
-      }
-    },
-    "outbox": {
->>>>>>> 4e760958
       "kind": "UpgradeBeacon",
       "proxy": "0xDDcFEcF17586D08A5740B7D91735fcCE3dfe3eeD",
       "implementation": "0x54148470292C24345fb828B003461a9444414517",
       "beacon": "0x589C201a07c26b4725A4A829d772f24423da480B"
-<<<<<<< HEAD
-    }
-=======
     },
-    "outboxValidatorManager": "0x6966b0E55883d49BFB24539356a2f8A673E02039",
     "interchainAccountRouter": "0xffD17672d47E7bB6192d5dBc12A096e00D1a206F",
     "interchainQueryRouter": "0x3CAa52Ff595Cab4123735EC677F1D9E6E988f8ca",
     "create2Factory": "0xc97D8e6f57b0d64971453dDc6EB8483fec9d163a"
->>>>>>> 4e760958
   },
   "moonbasealpha": {
     "upgradeBeaconController": "0x6E7b29CB2A7617405B4d30C6f84bBD51b4Bb4be8",
@@ -473,258 +141,14 @@
       "implementation": "0xfc6e546510dC9d76057F1f76633FCFfC188CB213",
       "beacon": "0x275aCcCa81cAD931dC6fB6E49ED233Bc99Bed4A7"
     },
-<<<<<<< HEAD
     "mailbox": {
-=======
-    "inboxes": {
-      "alfajores": {
-        "inbox": {
-          "kind": "UpgradeBeacon",
-          "proxy": "0x46f7C5D896bbeC89bE1B19e4485e59b4Be49e9Cc",
-          "implementation": "0x33dB966328Ea213b0f76eF96CA368AB37779F065",
-          "beacon": "0xB08d78F439e55D02C398519eef61606A5926245F"
-        },
-        "inboxValidatorManager": "0xDDcFEcF17586D08A5740B7D91735fcCE3dfe3eeD"
-      },
-      "fuji": {
-        "inbox": {
-          "kind": "UpgradeBeacon",
-          "proxy": "0x1D5EbC3e15e9ECDe0e3530C85899556797eeaea5",
-          "implementation": "0x33dB966328Ea213b0f76eF96CA368AB37779F065",
-          "beacon": "0xB08d78F439e55D02C398519eef61606A5926245F"
-        },
-        "inboxValidatorManager": "0x7FE7EA170cf08A25C2ff315814D96D93C311E692"
-      },
-      "mumbai": {
-        "inbox": {
-          "kind": "UpgradeBeacon",
-          "proxy": "0x0526E47C49742C15F8817ef8cf0d8FFc72139D4F",
-          "implementation": "0x33dB966328Ea213b0f76eF96CA368AB37779F065",
-          "beacon": "0xB08d78F439e55D02C398519eef61606A5926245F"
-        },
-        "inboxValidatorManager": "0xfc8d0D2E15A36f1A3F3aE3Cb127B706c1f23Aadc"
-      },
-      "bsctestnet": {
-        "inbox": {
-          "kind": "UpgradeBeacon",
-          "proxy": "0xef48bd850E5827B96B55C4D28FB32Bbaa73616F2",
-          "implementation": "0x33dB966328Ea213b0f76eF96CA368AB37779F065",
-          "beacon": "0xB08d78F439e55D02C398519eef61606A5926245F"
-        },
-        "inboxValidatorManager": "0x666a24F62f7A97BA33c151776Eb3D9441a059eB8"
-      },
-      "goerli": {
-        "inbox": {
-          "kind": "UpgradeBeacon",
-          "proxy": "0x679Dc08cC3A4acFeea2f7CAFAa37561aE0b41Ce7",
-          "implementation": "0x33dB966328Ea213b0f76eF96CA368AB37779F065",
-          "beacon": "0xB08d78F439e55D02C398519eef61606A5926245F"
-        },
-        "inboxValidatorManager": "0x58483b754Abb1E8947BE63d6b95DF75b8249543A"
-      },
-      "optimismgoerli": {
-        "inbox": {
-          "kind": "UpgradeBeacon",
-          "proxy": "0x9450181a7719dAb93483d43a45473Ac2373E25B0",
-          "implementation": "0x33dB966328Ea213b0f76eF96CA368AB37779F065",
-          "beacon": "0xB08d78F439e55D02C398519eef61606A5926245F"
-        },
-        "inboxValidatorManager": "0x6cB503d97D1c900316583C8D55997A1f17b1ABd1"
-      },
-      "arbitrumgoerli": {
-        "inbox": {
-          "kind": "UpgradeBeacon",
-          "proxy": "0x45AEBD45B5Bb1C3A0bDBDf6094e8adA5712e1b74",
-          "implementation": "0x33dB966328Ea213b0f76eF96CA368AB37779F065",
-          "beacon": "0xB08d78F439e55D02C398519eef61606A5926245F"
-        },
-        "inboxValidatorManager": "0x740bEd6E4eEc7c57a2818177Fba3f9E896D5DE1c"
-      }
-    },
-    "outbox": {
->>>>>>> 4e760958
-      "kind": "UpgradeBeacon",
-      "proxy": "0x54148470292C24345fb828B003461a9444414517",
-      "implementation": "0xC2E36cd6e32e194EE11f15D9273B64461A4D49A2",
-      "beacon": "0x6966b0E55883d49BFB24539356a2f8A673E02039"
-<<<<<<< HEAD
-    }
-=======
-    },
-    "outboxValidatorManager": "0x44b764045BfDC68517e10e783E69B376cef196B2",
-    "interchainAccountRouter": "0xffD17672d47E7bB6192d5dBc12A096e00D1a206F",
-    "interchainQueryRouter": "0x3CAa52Ff595Cab4123735EC677F1D9E6E988f8ca",
-    "create2Factory": "0xc97D8e6f57b0d64971453dDc6EB8483fec9d163a"
-  },
-  "optimismgoerli": {
-    "upgradeBeaconController": "0x6E7b29CB2A7617405B4d30C6f84bBD51b4Bb4be8",
-    "connectionManager": "0x16B710b86CAd07E6F1C531861a16F5feC29dba37",
-    "interchainGasPaymaster": {
-      "kind": "UpgradeBeacon",
-      "proxy": "0xeb6f11189197223c656807a83B0DD374f9A6dF44",
-      "implementation": "0xfc6e546510dC9d76057F1f76633FCFfC188CB213",
-      "beacon": "0x275aCcCa81cAD931dC6fB6E49ED233Bc99Bed4A7"
-    },
-    "inboxes": {
-      "alfajores": {
-        "inbox": {
-          "kind": "UpgradeBeacon",
-          "proxy": "0x46f7C5D896bbeC89bE1B19e4485e59b4Be49e9Cc",
-          "implementation": "0x33dB966328Ea213b0f76eF96CA368AB37779F065",
-          "beacon": "0xB08d78F439e55D02C398519eef61606A5926245F"
-        },
-        "inboxValidatorManager": "0xDDcFEcF17586D08A5740B7D91735fcCE3dfe3eeD"
-      },
-      "fuji": {
-        "inbox": {
-          "kind": "UpgradeBeacon",
-          "proxy": "0x304cAb315c93B87AAdb2B826A791b2c1Bf749996",
-          "implementation": "0x33dB966328Ea213b0f76eF96CA368AB37779F065",
-          "beacon": "0xB08d78F439e55D02C398519eef61606A5926245F"
-        },
-        "inboxValidatorManager": "0xD3d062a5dcBA85ae863618d4c264d2358300c283"
-      },
-      "mumbai": {
-        "inbox": {
-          "kind": "UpgradeBeacon",
-          "proxy": "0x1D5EbC3e15e9ECDe0e3530C85899556797eeaea5",
-          "implementation": "0x33dB966328Ea213b0f76eF96CA368AB37779F065",
-          "beacon": "0xB08d78F439e55D02C398519eef61606A5926245F"
-        },
-        "inboxValidatorManager": "0x7FE7EA170cf08A25C2ff315814D96D93C311E692"
-      },
-      "bsctestnet": {
-        "inbox": {
-          "kind": "UpgradeBeacon",
-          "proxy": "0x0526E47C49742C15F8817ef8cf0d8FFc72139D4F",
-          "implementation": "0x33dB966328Ea213b0f76eF96CA368AB37779F065",
-          "beacon": "0xB08d78F439e55D02C398519eef61606A5926245F"
-        },
-        "inboxValidatorManager": "0xfc8d0D2E15A36f1A3F3aE3Cb127B706c1f23Aadc"
-      },
-      "goerli": {
-        "inbox": {
-          "kind": "UpgradeBeacon",
-          "proxy": "0xef48bd850E5827B96B55C4D28FB32Bbaa73616F2",
-          "implementation": "0x33dB966328Ea213b0f76eF96CA368AB37779F065",
-          "beacon": "0xB08d78F439e55D02C398519eef61606A5926245F"
-        },
-        "inboxValidatorManager": "0x666a24F62f7A97BA33c151776Eb3D9441a059eB8"
-      },
-      "moonbasealpha": {
-        "inbox": {
-          "kind": "UpgradeBeacon",
-          "proxy": "0x3C5154a193D6e2955650f9305c8d80c18C814A68",
-          "implementation": "0x33dB966328Ea213b0f76eF96CA368AB37779F065",
-          "beacon": "0xB08d78F439e55D02C398519eef61606A5926245F"
-        },
-        "inboxValidatorManager": "0x7914A3349107A7295Bbf2374db5A973d73D1b324"
-      },
-      "arbitrumgoerli": {
-        "inbox": {
-          "kind": "UpgradeBeacon",
-          "proxy": "0x05Ea36Caee7d92C173334C9D97DcD39ABdCB2b69",
-          "implementation": "0x33dB966328Ea213b0f76eF96CA368AB37779F065",
-          "beacon": "0xB08d78F439e55D02C398519eef61606A5926245F"
-        },
-        "inboxValidatorManager": "0x5d56B8a669F50193b54319442c6EEE5edD662381"
-      }
-    },
-    "outbox": {
       "kind": "UpgradeBeacon",
       "proxy": "0x54148470292C24345fb828B003461a9444414517",
       "implementation": "0xC2E36cd6e32e194EE11f15D9273B64461A4D49A2",
       "beacon": "0x6966b0E55883d49BFB24539356a2f8A673E02039"
     },
-    "outboxValidatorManager": "0x44b764045BfDC68517e10e783E69B376cef196B2",
     "interchainAccountRouter": "0xffD17672d47E7bB6192d5dBc12A096e00D1a206F",
     "interchainQueryRouter": "0x3CAa52Ff595Cab4123735EC677F1D9E6E988f8ca",
     "create2Factory": "0xc97D8e6f57b0d64971453dDc6EB8483fec9d163a"
-  },
-  "arbitrumgoerli": {
-    "upgradeBeaconController": "0x05Ea36Caee7d92C173334C9D97DcD39ABdCB2b69",
-    "connectionManager": "0x4926a10788306D84202A2aDbd290b7743146Cc17",
-    "interchainGasPaymaster": {
-      "kind": "UpgradeBeacon",
-      "proxy": "0x679Dc08cC3A4acFeea2f7CAFAa37561aE0b41Ce7",
-      "implementation": "0xcf5BaaF976C80a66Fa7839715C45788f60041A33",
-      "beacon": "0x58483b754Abb1E8947BE63d6b95DF75b8249543A"
-    },
-    "inboxes": {
-      "alfajores": {
-        "inbox": {
-          "kind": "UpgradeBeacon",
-          "proxy": "0x68311418D79fE8d96599384ED767d225635d88a8",
-          "implementation": "0xeC7eb4196Bd601DEa7585A744FbFB4CF11278450",
-          "beacon": "0x5CBf4e70448Ed46c2616b04e9ebc72D29FF0cfA9"
-        },
-        "inboxValidatorManager": "0x5CE550e14B82a9F32A0aaF9eFc4Fce548D8A0B3e"
-      },
-      "fuji": {
-        "inbox": {
-          "kind": "UpgradeBeacon",
-          "proxy": "0x6b1bb4ce664Bb4164AEB4d3D2E7DE7450DD8084C",
-          "implementation": "0xeC7eb4196Bd601DEa7585A744FbFB4CF11278450",
-          "beacon": "0x5CBf4e70448Ed46c2616b04e9ebc72D29FF0cfA9"
-        },
-        "inboxValidatorManager": "0x863E8c26621c52ACa1849C53500606e73BA272F0"
-      },
-      "mumbai": {
-        "inbox": {
-          "kind": "UpgradeBeacon",
-          "proxy": "0x86fb9F1c124fB20ff130C41a79a432F770f67AFD",
-          "implementation": "0xeC7eb4196Bd601DEa7585A744FbFB4CF11278450",
-          "beacon": "0x5CBf4e70448Ed46c2616b04e9ebc72D29FF0cfA9"
-        },
-        "inboxValidatorManager": "0xAb9B273366D794B7F80B4378bc8Aaca75C6178E2"
-      },
-      "bsctestnet": {
-        "inbox": {
-          "kind": "UpgradeBeacon",
-          "proxy": "0x5821f3B6eE05F3dC62b43B74AB1C8F8E6904b1C8",
-          "implementation": "0xeC7eb4196Bd601DEa7585A744FbFB4CF11278450",
-          "beacon": "0x5CBf4e70448Ed46c2616b04e9ebc72D29FF0cfA9"
-        },
-        "inboxValidatorManager": "0x19Be55D859368e02d7b9C00803Eb677BDC1359Bd"
-      },
-      "goerli": {
-        "inbox": {
-          "kind": "UpgradeBeacon",
-          "proxy": "0xD0680F80F4f947968206806C2598Cbc5b6FE5b03",
-          "implementation": "0xeC7eb4196Bd601DEa7585A744FbFB4CF11278450",
-          "beacon": "0x5CBf4e70448Ed46c2616b04e9ebc72D29FF0cfA9"
-        },
-        "inboxValidatorManager": "0xc756cFc1b7d0d4646589EDf10eD54b201237F5e8"
-      },
-      "moonbasealpha": {
-        "inbox": {
-          "kind": "UpgradeBeacon",
-          "proxy": "0x75f3E2a4f424401195A5E176246Ecc9f7e7680ff",
-          "implementation": "0xeC7eb4196Bd601DEa7585A744FbFB4CF11278450",
-          "beacon": "0x5CBf4e70448Ed46c2616b04e9ebc72D29FF0cfA9"
-        },
-        "inboxValidatorManager": "0x433f7d6d0cB9eb8FF2902Ad01C1BEd6C09934a33"
-      },
-      "optimismgoerli": {
-        "inbox": {
-          "kind": "UpgradeBeacon",
-          "proxy": "0x6c13643B3927C57DB92c790E4E3E7Ee81e13f78C",
-          "implementation": "0xeC7eb4196Bd601DEa7585A744FbFB4CF11278450",
-          "beacon": "0x5CBf4e70448Ed46c2616b04e9ebc72D29FF0cfA9"
-        },
-        "inboxValidatorManager": "0x1b33611fCc073aB0737011d5512EF673Bff74962"
-      }
-    },
-    "outbox": {
-      "kind": "UpgradeBeacon",
-      "proxy": "0x2b2a158B4059C840c7aC67399B153bb567D06303",
-      "implementation": "0x07009DA2249c388aD0f416a235AfE90D784e1aAc",
-      "beacon": "0xF7561c34f17A32D5620583A3397C304e7038a7F6"
-    },
-    "outboxValidatorManager": "0x98AAE089CaD930C64a76dD2247a2aC5773a4B8cE",
-    "interchainAccountRouter": "0xffD17672d47E7bB6192d5dBc12A096e00D1a206F",
-    "interchainQueryRouter": "0x3CAa52Ff595Cab4123735EC677F1D9E6E988f8ca",
-    "create2Factory": "0xc97D8e6f57b0d64971453dDc6EB8483fec9d163a"
->>>>>>> 4e760958
   }
 }