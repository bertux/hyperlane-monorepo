--- conflicted
+++ resolved
@@ -8,20 +8,7 @@
 import { IgpSchema } from '../hook/schemas.js';
 import { ChainMap } from '../types.js';
 
-<<<<<<< HEAD
-import { IgpFactories } from './contracts.js';
-import { StorageGasOracleConfig } from './oracle/types.js';
-
-export type IgpConfig = OwnableConfig<keyof IgpFactories> & {
-  beneficiary: Address;
-  oracleKey: Address;
-  overhead: ChainMap<number>;
-  // TODO: require this
-  oracleConfig?: ChainMap<StorageGasOracleConfig>;
-};
-=======
 export type IgpConfig = z.infer<typeof IgpSchema>;
->>>>>>> befc38da
 
 export enum IgpViolationType {
   Beneficiary = 'Beneficiary',
