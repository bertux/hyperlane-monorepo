import { TransactionReceipt } from '@ethersproject/providers';
import { ethers } from 'ethers';
import type { TransactionReceipt as ViemTxReceipt } from 'viem';

import {
  IMessageRecipient,
  IMessageRecipient__factory,
  MailboxClient__factory,
  Mailbox__factory,
} from '@hyperlane-xyz/core';
import {
  Address,
  AddressBytes32,
  ProtocolType,
  addressToBytes32,
  assert,
  bytes32ToAddress,
  messageId,
  objFilter,
  objMap,
  parseMessage,
  pollAsync,
  promiseObjAll,
} from '@hyperlane-xyz/utils';

import { HyperlaneApp } from '../app/HyperlaneApp.js';
import { appFromAddressesMapHelper } from '../contracts/contracts.js';
import { HyperlaneAddressesMap } from '../contracts/types.js';
import { OwnableConfig } from '../deploy/types.js';
<<<<<<< HEAD
=======
import { DerivedHookConfig, EvmHookReader } from '../hook/EvmHookReader.js';
import { DerivedIsmConfig, EvmIsmReader } from '../ism/EvmIsmReader.js';
import { BaseMetadataBuilder } from '../ism/metadata/builder.js';
>>>>>>> befc38da
import { MultiProvider } from '../providers/MultiProvider.js';
import { RouterConfig } from '../router/types.js';
import { ChainMap, ChainName } from '../types.js';
import { findMatchingLogEvents } from '../utils/logUtils.js';

import { CoreFactories, coreFactories } from './contracts.js';
import { DispatchEvent } from './events.js';
import { DispatchedMessage } from './types.js';

export class HyperlaneCore extends HyperlaneApp<CoreFactories> {
  static fromAddressesMap(
    addressesMap: HyperlaneAddressesMap<any>,
    multiProvider: MultiProvider,
  ): HyperlaneCore {
    const helper = appFromAddressesMapHelper(
      addressesMap,
      coreFactories,
      multiProvider,
    );
    return new HyperlaneCore(helper.contractsMap, helper.multiProvider);
  }

  getRouterConfig = (
    owners: Address | ChainMap<OwnableConfig>,
  ): ChainMap<RouterConfig> => {
    // get config
    const config = objMap(
      this.contractsMap,
      (chain, contracts): RouterConfig => ({
        mailbox: contracts.mailbox.address,
        owner: typeof owners === 'string' ? owners : owners[chain].owner,
      }),
    );
    // filter for EVM chains
    return objFilter(
      config,
      (chainName, _): _ is RouterConfig =>
        this.multiProvider.getProtocol(chainName) === ProtocolType.Ethereum,
    );
  };

  quoteGasPayment = (
    origin: ChainName,
    destination: ChainName,
    recipient: AddressBytes32,
    body: string,
    metadata?: string,
    hook?: Address,
  ): Promise<ethers.BigNumber> => {
    const destinationId = this.multiProvider.getDomainId(destination);
    return this.contractsMap[origin].mailbox[
      'quoteDispatch(uint32,bytes32,bytes,bytes,address)'
    ](
      destinationId,
      recipient,
      body,
      metadata || '0x',
      hook || ethers.constants.AddressZero,
    );
  };

<<<<<<< HEAD
=======
  protected getDestination(message: DispatchedMessage): ChainName {
    return this.multiProvider.getChainName(message.parsed.destination);
  }

  protected getOrigin(message: DispatchedMessage): ChainName {
    return this.multiProvider.getChainName(message.parsed.origin);
  }

  async getRecipientIsmAddress(message: DispatchedMessage): Promise<Address> {
    const destinationMailbox = this.contractsMap[this.getDestination(message)];
    const ethAddress = bytes32ToAddress(message.parsed.recipient);
    return destinationMailbox.mailbox.recipientIsm(ethAddress);
  }

  async getHookAddress(message: DispatchedMessage): Promise<Address> {
    const destinationMailbox = this.contractsMap[this.getOrigin(message)];
    /* TODO: requiredHook() account for here: https://github.com/hyperlane-xyz/hyperlane-monorepo/pull/3693 */
    return destinationMailbox.mailbox.defaultHook();
  }

  async getRecipientIsmConfig(
    message: DispatchedMessage,
  ): Promise<DerivedIsmConfig> {
    const destinationChain = this.getDestination(message);
    const ismReader = new EvmIsmReader(this.multiProvider, destinationChain);
    const address = await this.getRecipientIsmAddress(message);
    return ismReader.deriveIsmConfig(address);
  }

  async getHookConfig(message: DispatchedMessage): Promise<DerivedHookConfig> {
    const originChain = this.getOrigin(message);
    const hookReader = new EvmHookReader(this.multiProvider, originChain);
    const address = await this.getHookAddress(message);
    const hookConfig = await hookReader.deriveHookConfig(address);
    assert(hookConfig, `No hook config found for ${address}.`);
    return hookConfig;
  }

  async buildMetadata(
    message: DispatchedMessage,
    dispatchTx: TransactionReceipt,
  ): Promise<string> {
    const ismConfig = await this.getRecipientIsmConfig(message);
    const hookConfig = await this.getHookConfig(message);

    const baseMetadataBuilder = new BaseMetadataBuilder(this);

    return baseMetadataBuilder.build({
      ism: ismConfig,
      hook: hookConfig,
      message,
      dispatchTx,
    });
  }

>>>>>>> befc38da
  async sendMessage(
    origin: ChainName,
    destination: ChainName,
    recipient: Address,
    body: string,
    hook?: Address,
    metadata?: string,
  ): Promise<{ dispatchTx: TransactionReceipt; message: DispatchedMessage }> {
    const mailbox = this.getContracts(origin).mailbox;
    const destinationDomain = this.multiProvider.getDomainId(destination);
    const recipientBytes32 = addressToBytes32(recipient);
    const quote = await this.quoteGasPayment(
      origin,
      destination,
      recipientBytes32,
      body,
      metadata,
      hook,
    );
    const dispatchTx = await this.multiProvider.handleTx(
      origin,
      mailbox['dispatch(uint32,bytes32,bytes,bytes,address)'](
        destinationDomain,
        recipientBytes32,
        body,
        metadata || '0x',
        hook || ethers.constants.AddressZero,
        { value: quote },
      ),
    );
    return {
      dispatchTx,
      message: this.getDispatchedMessages(dispatchTx)[0],
    };
  }

  onDispatch(
    handler: (
      message: DispatchedMessage,
      event: DispatchEvent,
    ) => Promise<void>,
    chains = Object.keys(this.contractsMap),
  ): {
    removeHandler: (chains?: ChainName[]) => void;
  } {
    chains.map((originChain) => {
      const mailbox = this.contractsMap[originChain].mailbox;
      this.logger.debug(`Listening for dispatch on ${originChain}`);
      mailbox.on<DispatchEvent>(
        mailbox.filters.Dispatch(),
        (_sender, _destination, _recipient, message, event) => {
          const parsed = HyperlaneCore.parseDispatchedMessage(message);
          this.logger.info(`Observed message ${parsed.id} on ${originChain}`);
          return handler(parsed, event);
        },
      );
    });

    return {
      removeHandler: (removeChains) =>
        (removeChains ?? chains).map((originChain) => {
          this.contractsMap[originChain].mailbox.removeAllListeners('Dispatch');
          this.logger.debug(`Stopped listening for dispatch on ${originChain}`);
        }),
    };
  }

  getDefaults(): Promise<ChainMap<{ ism: Address; hook: Address }>> {
    return promiseObjAll(
      objMap(this.contractsMap, async (_, contracts) => ({
        ism: await contracts.mailbox.defaultIsm(),
        hook: await contracts.mailbox.defaultHook(),
      })),
    );
  }

  getDestination(message: DispatchedMessage): ChainName {
    return this.multiProvider.getChainName(message.parsed.destination);
  }

  getIsm(
    destinationChain: ChainName,
    recipientAddress: Address,
  ): Promise<Address> {
    const destinationMailbox = this.contractsMap[destinationChain];
    return destinationMailbox.mailbox.recipientIsm(recipientAddress);
  }

  getRecipientIsmAddress(message: DispatchedMessage): Promise<Address> {
    const destinationChain = this.getDestination(message);
    const ethAddress = bytes32ToAddress(message.parsed.recipient);
    return this.getIsm(destinationChain, ethAddress);
  }

  protected getRecipient(message: DispatchedMessage): IMessageRecipient {
    return IMessageRecipient__factory.connect(
      bytes32ToAddress(message.parsed.recipient),
      this.multiProvider.getProvider(this.getDestination(message)),
    );
  }

  estimateHandle(message: DispatchedMessage): Promise<ethers.BigNumber> {
    return this.getRecipient(message).estimateGas.handle(
      message.parsed.origin,
      message.parsed.sender,
      message.parsed.body,
      { from: this.getAddresses(this.getDestination(message)).mailbox },
    );
  }

  deliver(
    message: DispatchedMessage,
<<<<<<< HEAD
    ismMetadata: string,
  ): Promise<ethers.ContractReceipt> {
    const destinationChain = this.getDestination(message);
    return this.multiProvider.handleTx(
      destinationChain,
      this.getContracts(destinationChain).mailbox.process(
        ismMetadata,
        message.message,
      ),
    );
  }

  getOrigin(message: DispatchedMessage): ChainName {
    return this.multiProvider.getChainName(message.parsed.origin);
  }

  async getHook(
    originChain: ChainName,
    senderAddress: Address,
  ): Promise<Address> {
    const provider = this.multiProvider.getProvider(originChain);
    try {
      const client = MailboxClient__factory.connect(senderAddress, provider);
      const hook = await client.hook();
      if (!eqAddress(hook, ethers.constants.AddressZero)) {
        return hook;
      }
    } catch (e) {
      this.logger.debug(`MailboxClient hook not found for ${senderAddress}`);
      this.logger.trace({ e });
    }
=======
    dispatchTx: ethers.ContractReceipt,
  ): Promise<ethers.ContractReceipt> {
    const metadata = await this.buildMetadata(message, dispatchTx);
>>>>>>> befc38da

    const originMailbox = this.contractsMap[originChain].mailbox;
    return originMailbox.defaultHook();
  }

  isDelivered(message: DispatchedMessage): Promise<boolean> {
    const destinationChain = this.getDestination(message);
    return this.getContracts(destinationChain).mailbox.delivered(message.id);
  }

  async getSenderHookAddress(message: DispatchedMessage): Promise<Address> {
    const originChain = this.getOrigin(message);
    const senderAddress = bytes32ToAddress(message.parsed.sender);
    return this.getHook(originChain, senderAddress);
  }

  async getProcessedReceipt(
    message: DispatchedMessage,
  ): Promise<ethers.ContractReceipt> {
    const destinationChain = this.getDestination(message);
    const mailbox = this.contractsMap[destinationChain].mailbox;

    const processedBlock = await mailbox.processedAt(message.id);
    const events = await mailbox.queryFilter(
      mailbox.filters.ProcessId(message.id),
      processedBlock,
      processedBlock,
    );
    const processedEvent = events[0];
    return processedEvent.getTransactionReceipt();
  }

  protected waitForProcessReceipt(
    message: DispatchedMessage,
  ): Promise<ethers.ContractReceipt> {
    const id = messageId(message.message);
    const destinationChain = this.getDestination(message);
    const mailbox = this.contractsMap[destinationChain].mailbox;
    const filter = mailbox.filters.ProcessId(id);

    return new Promise<ethers.ContractReceipt>((resolve, reject) => {
      mailbox.once(filter, (emittedId, event) => {
        if (id !== emittedId) {
          reject(`Expected message id ${id} but got ${emittedId}`);
        }
        resolve(
          this.multiProvider.handleTx(destinationChain, event.getTransaction()),
        );
      });
    });
  }

  async waitForMessageIdProcessed(
    messageId: string,
    destination: ChainName,
    delayMs?: number,
    maxAttempts?: number,
  ): Promise<true> {
    await pollAsync(
      async () => {
        this.logger.debug(`Checking if message ${messageId} was processed`);
        const mailbox = this.contractsMap[destination].mailbox;
        const delivered = await mailbox.delivered(messageId);
        if (delivered) {
          this.logger.info(`Message ${messageId} was processed`);
          return true;
        } else {
          throw new Error(`Message ${messageId} not yet processed`);
        }
      },
      delayMs,
      maxAttempts,
    );
    return true;
  }

  waitForMessageProcessing(
    sourceTx: ethers.ContractReceipt | ViemTxReceipt,
  ): Promise<ethers.ContractReceipt[]> {
    const messages = HyperlaneCore.getDispatchedMessages(sourceTx);
    return Promise.all(messages.map((msg) => this.waitForProcessReceipt(msg)));
  }

  // TODO consider renaming this, all the waitForMessage* methods are confusing
  async waitForMessageProcessed(
    sourceTx: ethers.ContractReceipt | ViemTxReceipt,
    delay?: number,
    maxAttempts?: number,
  ): Promise<void> {
    const messages = HyperlaneCore.getDispatchedMessages(sourceTx);
    await Promise.all(
      messages.map((msg) =>
        this.waitForMessageIdProcessed(
          msg.id,
          this.getDestination(msg),
          delay,
          maxAttempts,
        ),
      ),
    );
    this.logger.info(
      `All messages processed for tx ${sourceTx.transactionHash}`,
    );
  }

  // Redundant with static method but keeping for backwards compatibility
  getDispatchedMessages(
    sourceTx: TransactionReceipt | ViemTxReceipt,
  ): DispatchedMessage[] {
    const messages = HyperlaneCore.getDispatchedMessages(sourceTx);
    return messages.map(({ parsed, ...other }) => {
      const originChain =
        this.multiProvider.tryGetChainName(parsed.origin) ?? undefined;
      const destinationChain =
        this.multiProvider.tryGetChainName(parsed.destination) ?? undefined;
      return { parsed: { ...parsed, originChain, destinationChain }, ...other };
    });
  }

  async getDispatchTx(
    originChain: ChainName,
    messageId: string,
<<<<<<< HEAD
    blockNumber?: number,
  ): Promise<TransactionReceipt> {
=======
  ): Promise<ethers.ContractReceipt> {
>>>>>>> befc38da
    const mailbox = this.contractsMap[originChain].mailbox;
    const filter = mailbox.filters.DispatchId(messageId);

    const { fromBlock, toBlock } = blockNumber
      ? { toBlock: blockNumber, fromBlock: blockNumber }
      : await this.multiProvider.getLatestBlockRange(originChain);

    const matching = await mailbox.queryFilter(filter, fromBlock, toBlock);
    if (matching.length === 0) {
      throw new Error(`No dispatch event found for message ${messageId}`);
    }
    const event = matching[0]; // only 1 event per message ID
    return event.getTransactionReceipt();
  }

  static parseDispatchedMessage(message: string): DispatchedMessage {
    const parsed = parseMessage(message);
    const id = messageId(message);
    return { id, message, parsed };
  }

  static getDispatchedMessages(
    sourceTx: TransactionReceipt | ViemTxReceipt,
  ): DispatchedMessage[] {
    const mailbox = Mailbox__factory.createInterface();
<<<<<<< HEAD
    const dispatchLogs = sourceTx.logs
      .map((log) => {
        try {
          return mailbox.parseLog(log);
        } catch (e) {
          return undefined;
        }
      })
      .filter(
        (log): log is ethers.utils.LogDescription =>
          !!log && log.name === 'Dispatch',
      );
    return dispatchLogs.map((log) =>
      this.parseDispatchedMessage(log.args['message']),
    );
=======
    const dispatchLogs = findMatchingLogEvents(
      sourceTx.logs,
      mailbox,
      'Dispatch',
    );
    return dispatchLogs.map((log) => {
      const message = log.args['message'];
      const parsed = parseMessage(message);
      const id = messageId(message);
      return { id, message, parsed };
    });
>>>>>>> befc38da
  }
}<|MERGE_RESOLUTION|>--- conflicted
+++ resolved
@@ -27,12 +27,9 @@
 import { appFromAddressesMapHelper } from '../contracts/contracts.js';
 import { HyperlaneAddressesMap } from '../contracts/types.js';
 import { OwnableConfig } from '../deploy/types.js';
-<<<<<<< HEAD
-=======
 import { DerivedHookConfig, EvmHookReader } from '../hook/EvmHookReader.js';
 import { DerivedIsmConfig, EvmIsmReader } from '../ism/EvmIsmReader.js';
 import { BaseMetadataBuilder } from '../ism/metadata/builder.js';
->>>>>>> befc38da
 import { MultiProvider } from '../providers/MultiProvider.js';
 import { RouterConfig } from '../router/types.js';
 import { ChainMap, ChainName } from '../types.js';
@@ -94,8 +91,6 @@
     );
   };
 
-<<<<<<< HEAD
-=======
   protected getDestination(message: DispatchedMessage): ChainName {
     return this.multiProvider.getChainName(message.parsed.destination);
   }
@@ -151,7 +146,6 @@
     });
   }
 
->>>>>>> befc38da
   async sendMessage(
     origin: ChainName,
     destination: ChainName,
@@ -264,7 +258,6 @@
 
   deliver(
     message: DispatchedMessage,
-<<<<<<< HEAD
     ismMetadata: string,
   ): Promise<ethers.ContractReceipt> {
     const destinationChain = this.getDestination(message);
@@ -296,11 +289,6 @@
       this.logger.debug(`MailboxClient hook not found for ${senderAddress}`);
       this.logger.trace({ e });
     }
-=======
-    dispatchTx: ethers.ContractReceipt,
-  ): Promise<ethers.ContractReceipt> {
-    const metadata = await this.buildMetadata(message, dispatchTx);
->>>>>>> befc38da
 
     const originMailbox = this.contractsMap[originChain].mailbox;
     return originMailbox.defaultHook();
@@ -319,7 +307,10 @@
 
   async getProcessedReceipt(
     message: DispatchedMessage,
+    dispatchTx: ethers.ContractReceipt,
   ): Promise<ethers.ContractReceipt> {
+    const metadata = await this.buildMetadata(message, dispatchTx);
+
     const destinationChain = this.getDestination(message);
     const mailbox = this.contractsMap[destinationChain].mailbox;
 
@@ -423,12 +414,7 @@
   async getDispatchTx(
     originChain: ChainName,
     messageId: string,
-<<<<<<< HEAD
-    blockNumber?: number,
-  ): Promise<TransactionReceipt> {
-=======
   ): Promise<ethers.ContractReceipt> {
->>>>>>> befc38da
     const mailbox = this.contractsMap[originChain].mailbox;
     const filter = mailbox.filters.DispatchId(messageId);
 
@@ -454,23 +440,6 @@
     sourceTx: TransactionReceipt | ViemTxReceipt,
   ): DispatchedMessage[] {
     const mailbox = Mailbox__factory.createInterface();
-<<<<<<< HEAD
-    const dispatchLogs = sourceTx.logs
-      .map((log) => {
-        try {
-          return mailbox.parseLog(log);
-        } catch (e) {
-          return undefined;
-        }
-      })
-      .filter(
-        (log): log is ethers.utils.LogDescription =>
-          !!log && log.name === 'Dispatch',
-      );
-    return dispatchLogs.map((log) =>
-      this.parseDispatchedMessage(log.args['message']),
-    );
-=======
     const dispatchLogs = findMatchingLogEvents(
       sourceTx.logs,
       mailbox,
@@ -482,6 +451,5 @@
       const id = messageId(message);
       return { id, message, parsed };
     });
->>>>>>> befc38da
   }
 }