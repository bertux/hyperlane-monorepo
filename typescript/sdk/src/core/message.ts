<<<<<<< HEAD
import { Inbox, Outbox, Outbox__factory } from '@abacus-network/core';
=======
import { AbacusCore } from '.';
>>>>>>> a424371e
import { TransactionReceipt } from '@ethersproject/abstract-provider';
import { BigNumber } from '@ethersproject/bignumber';
import { arrayify, hexlify } from '@ethersproject/bytes';
import { keccak256 } from 'ethers/lib/utils';
import { AbacusCore } from '.';
import { Annotated, findAnnotatedSingleEvent } from '../events';
import { MultiProvider } from '../provider';
import {
  ChainName,
  ChainNameToDomainId,
  DomainIdToChainName,
  NameOrDomain,
} from '../types';
import { delay } from '../utils';
<<<<<<< HEAD
=======

>>>>>>> a424371e
import {
  AnnotatedCheckpoint,
  AnnotatedDispatch,
  AnnotatedLifecycleEvent,
  AnnotatedProcess,
  CheckpointArgs,
  CheckpointTypes,
  DispatchEvent,
  DispatchTypes,
  ProcessArgs,
  ProcessTypes,
} from './events';

export type ParsedMessage = {
  origin: number;
  sender: string;
  destination: number;
  recipient: string;
  body: string;
};

export const resolveDomain = (nameOrDomain: NameOrDomain): ChainName =>
  typeof nameOrDomain === 'number'
    ? DomainIdToChainName[nameOrDomain]
    : nameOrDomain;

export const resolveId = (nameOrDomain: NameOrDomain): number =>
  typeof nameOrDomain === 'string'
    ? ChainNameToDomainId[nameOrDomain]
    : nameOrDomain;

export const resolveNetworks = (message: ParsedMessage) => {
  return {
    origin: resolveDomain(message.origin),
    destination: resolveDomain(message.destination),
  };
};

export type AbacusStatus = {
  status: MessageStatus;
  events: AnnotatedLifecycleEvent[];
};

export enum MessageStatus {
  Dispatched = 0,
  Included = 1,
  Relayed = 2,
  Processed = 3,
}

export enum InboxMessageStatus {
  None = 0,
  Proven,
  Processed,
}

export type EventCache = {
  outboxCheckpoint?: AnnotatedCheckpoint;
  inboxCheckpoint?: AnnotatedCheckpoint;
  process?: AnnotatedProcess;
};

/**
 * Parse a serialized Abacus message from raw bytes.
 *
 * @param message
 * @returns
 */
export function parseMessage(message: string): ParsedMessage {
  const buf = Buffer.from(arrayify(message));
  const origin = buf.readUInt32BE(0);
  const sender = hexlify(buf.slice(4, 36));
  const destination = buf.readUInt32BE(36);
  const recipient = hexlify(buf.slice(40, 72));
  const body = hexlify(buf.slice(72));
  return { origin, sender, destination, recipient, body };
}

// TODO: move AbacusMessage into AbacusCore app

/**
 * A deserialized Abacus message.
 */
export class AbacusMessage {
  readonly dispatch: AnnotatedDispatch;
  readonly message: ParsedMessage;
  readonly outbox: Outbox;
  readonly inbox: Inbox;

  readonly multiProvider: MultiProvider;
  readonly core: AbacusCore;
  protected cache: EventCache;

  constructor(
    multiProvider: MultiProvider,
    core: AbacusCore,
    dispatch: AnnotatedDispatch,
  ) {
    this.multiProvider = multiProvider;
    this.core = core;
    this.message = parseMessage(dispatch.event.args.message);
    this.dispatch = dispatch;

    const messageNetworks = resolveNetworks(this.message);
    const mailboxes = core.getMailboxPair(
      messageNetworks.origin as never, // TODO: Fix never type
      messageNetworks.destination,
    );

    this.outbox = mailboxes.outbox;
    this.inbox = mailboxes.inbox;
    this.cache = {};
  }

  /**
   * The receipt of the TX that dispatched this message
   */
  get receipt(): TransactionReceipt {
    return this.dispatch.receipt;
  }

  /**
   * Instantiate one or more messages from a receipt.
   *
   * @param core the {@link AbacusCore} object to use
   * @param nameOrDomain the domain on which the receipt was logged
   * @param receipt the receipt
   * @returns an array of {@link AbacusMessage} objects
   */
  static fromReceipt(
    multiProvider: MultiProvider,
    core: AbacusCore,
    nameOrDomain: NameOrDomain,
    receipt: TransactionReceipt,
  ): AbacusMessage[] {
    const messages: AbacusMessage[] = [];
    const outbox = new Outbox__factory().interface;
    const network = resolveDomain(nameOrDomain);
    const provider = multiProvider.getDomainConnection(network).provider!;

    for (const log of receipt.logs) {
      try {
        const parsed = outbox.parseLog(log);
        if (parsed.name === 'Dispatch') {
          const dispatch = {
            ...parsed,
            getBlock: () => provider.getBlock(log.blockHash),
            getTransaction: () => provider.getTransaction(log.transactionHash),
            getTransactionReceipt: () =>
              provider.getTransactionReceipt(log.transactionHash),
          } as unknown as DispatchEvent;

          const annotated = new Annotated<DispatchTypes, DispatchEvent>(
            resolveId(nameOrDomain),
            receipt,
            dispatch,
            true,
          );
          annotated.event.blockNumber = annotated.receipt.blockNumber;
          const message = new AbacusMessage(multiProvider, core, annotated);
          messages.push(message);
        }
      } catch (e) {
        continue;
      }
    }
    return messages;
  }

  /**
   * Instantiate EXACTLY one message from a receipt.
   *
   * @param core the {@link AbacusCore} object to use
   * @param nameOrDomain the domain on which the receipt was logged
   * @param receipt the receipt
   * @returns an array of {@link AbacusMessage} objects
   * @throws if there is not EXACTLY 1 dispatch in the receipt
   */
  static singleFromReceipt(
    multiProvider: MultiProvider,
    core: AbacusCore,
    nameOrDomain: NameOrDomain,
    receipt: TransactionReceipt,
  ): AbacusMessage {
    const messages: AbacusMessage[] = AbacusMessage.fromReceipt(
      multiProvider,
      core,
      nameOrDomain,
      receipt,
    );
    if (messages.length !== 1) {
      throw new Error('Expected single Dispatch in transaction');
    }
    return messages[0];
  }

  /**
   * Instantiate one or more messages from a tx hash.
   *
   * @param core the {@link AbacusCore} object to use
   * @param nameOrDomain the domain on which the receipt was logged
   * @param receipt the receipt
   * @returns an array of {@link AbacusMessage} objects
   * @throws if there is no receipt for the TX
   */
  static async fromTransactionHash(
    multiProvider: MultiProvider,
    core: AbacusCore,
    nameOrDomain: NameOrDomain,
    transactionHash: string,
  ): Promise<AbacusMessage[]> {
    const provider = multiProvider.getDomainConnection(
      resolveDomain(nameOrDomain),
    ).provider!;
    const receipt = await provider.getTransactionReceipt(transactionHash);
    if (!receipt) {
      throw new Error(`No receipt for ${transactionHash} on ${nameOrDomain}`);
    }
    return AbacusMessage.fromReceipt(
      multiProvider,
      core,
      nameOrDomain,
      receipt,
    );
  }

  /**
   * Instantiate EXACTLY one message from a transaction has.
   *
   * @param core the {@link AbacusCore} object to use
   * @param nameOrDomain the domain on which the receipt was logged
   * @param receipt the receipt
   * @returns an array of {@link AbacusMessage} objects
   * @throws if there is no receipt for the TX, or if not EXACTLY 1 dispatch in
   *         the receipt
   */
  static async singleFromTransactionHash(
    multiProvider: MultiProvider,
    core: AbacusCore,
    nameOrDomain: NameOrDomain,
    transactionHash: string,
  ): Promise<AbacusMessage> {
    const provider = multiProvider.getDomainConnection(
      resolveDomain(nameOrDomain),
    ).provider!;
    const receipt = await provider.getTransactionReceipt(transactionHash);
    if (!receipt) {
      throw new Error(`No receipt for ${transactionHash} on ${nameOrDomain}`);
    }
    return AbacusMessage.singleFromReceipt(
      multiProvider,
      core,
      nameOrDomain,
      receipt,
    );
  }

  /**
   * Get the Outbox `Checkpoint` event associated with this message (if any)
   *
   * @returns An {@link AnnotatedCheckpoint} (if any)
   */
  async getOutboxCheckpoint(): Promise<AnnotatedCheckpoint | undefined> {
    // if we have already gotten the event,
    // return it without re-querying
    if (this.cache.outboxCheckpoint) {
      return this.cache.outboxCheckpoint;
    }

    const leafIndex = this.dispatch.event.args.leafIndex;
    const [checkpointRoot, checkpointIndex] =
      await this.outbox.latestCheckpoint();
    // The checkpoint index needs to be at least leafIndex + 1 to include
    // the message.
    if (checkpointIndex.lte(leafIndex)) {
      return undefined;
    }

    // Query the latest checkpoint event.
    const checkpointFilter = this.outbox.filters.Checkpoint(
      checkpointRoot,
      checkpointIndex,
    );

    const checkpointLogs: AnnotatedCheckpoint[] =
      await findAnnotatedSingleEvent<CheckpointTypes, CheckpointArgs>(
        this.multiProvider,
        this.originName,
        this.outbox,
        checkpointFilter,
      );

    if (checkpointLogs.length === 1) {
      // if event is returned, store it to the object
      this.cache.outboxCheckpoint = checkpointLogs[0];
    } else if (checkpointLogs.length > 1) {
      throw new Error('multiple outbox checkpoints for same root and index');
    }
    // return the event or undefined if it doesn't exist
    return this.cache.outboxCheckpoint;
  }

  /**
   * Get the Inbox `Checkpoint` event associated with this message (if any)
   *
   * @returns An {@link AnnotatedCheckpoint} (if any)
   */
  async getInboxCheckpoint(): Promise<AnnotatedCheckpoint | undefined> {
    // if we have already gotten the event,
    // return it without re-querying
    if (this.cache.inboxCheckpoint) {
      return this.cache.inboxCheckpoint;
    }

    const leafIndex = this.dispatch.event.args.leafIndex;
    const [checkpointRoot, checkpointIndex] =
      await this.inbox.latestCheckpoint();
    // The checkpoint index needs to be at least leafIndex + 1 to include
    // the message.
    if (checkpointIndex.lte(leafIndex)) {
      return undefined;
    }

    // if not, attempt to query the event
    const checkpointFilter = this.inbox.filters.Checkpoint(
      checkpointRoot,
      checkpointIndex,
    );
    const checkpointLogs: AnnotatedCheckpoint[] =
      await findAnnotatedSingleEvent<CheckpointTypes, CheckpointArgs>(
        this.multiProvider,
        this.destinationName,
        this.inbox,
        checkpointFilter,
      );
    if (checkpointLogs.length === 1) {
      // if event is returned, store it to the object
      this.cache.inboxCheckpoint = checkpointLogs[0];
    } else if (checkpointLogs.length > 1) {
      throw new Error('multiple inbox checkpoints for same root');
    }
    // return the event or undefined if it wasn't found
    return this.cache.inboxCheckpoint;
  }

  /**
   * Get the Inbox `Process` event associated with this message (if any)
   *
   * @returns An {@link AnnotatedProcess} (if any)
   */
  async getProcess(startBlock?: number): Promise<AnnotatedProcess | undefined> {
    // if we have already gotten the event,
    // return it without re-querying
    if (this.cache.process) {
      return this.cache.process;
    }
    // if not, attempt to query the event
    const processFilter = this.inbox.filters.Process(this.leaf);
    const processLogs = await findAnnotatedSingleEvent<
      ProcessTypes,
      ProcessArgs
    >(
      this.multiProvider,
      this.destinationName,
      this.inbox,
      processFilter,
      startBlock,
    );
    if (processLogs.length === 1) {
      // if event is returned, store it to the object
      this.cache.process = processLogs[0];
    } else if (processLogs.length > 1) {
      throw new Error('multiple inbox process for same message');
    }
    // return the process or undefined if it doesn't exist
    return this.cache.process;
  }

  /**
   * Get all lifecycle events associated with this message
   *
   * @returns An array of {@link AnnotatedLifecycleEvent} objects
   */
  async events(): Promise<AbacusStatus> {
    const events: AnnotatedLifecycleEvent[] = [this.dispatch];
    // attempt to get Outbox checkpoint
    const outboxCheckpoint = await this.getOutboxCheckpoint();
    if (!outboxCheckpoint) {
      return {
        status: MessageStatus.Dispatched, // the message has been sent; nothing more
        events,
      };
    }
    events.push(outboxCheckpoint);
    // attempt to get Inbox checkpoint
    const inboxCheckpoint = await this.getInboxCheckpoint();
    if (!inboxCheckpoint) {
      return {
        status: MessageStatus.Included, // the message was sent, then included in an Checkpoint on Outbox
        events,
      };
    }
    events.push(inboxCheckpoint);
    // attempt to get Inbox process
    const process = await this.getProcess(inboxCheckpoint.blockNumber);
    if (!process) {
      // NOTE: when this is the status, you may way to
      // query confirmAt() to check if challenge period
      // on the Inbox has elapsed or not
      return {
        status: MessageStatus.Relayed, // the message was sent, included in an Checkpoint, then relayed to the Inbox
        events,
      };
    }
    events.push(process);
    return {
      status: MessageStatus.Processed, // the message was processed
      events,
    };
  }

  /**
   * Retrieve the inbox status of this message.
   *
   * @returns The {@link InboxMessageStatus} corresponding to the solidity
   * status of the message.
   */
  async inboxStatus(): Promise<InboxMessageStatus> {
    return this.inbox.messages(this.leaf);
  }

  /**
   * Checks whether the message has been delivered.
   *
   * @returns true if processed, else false.
   */
  async delivered(): Promise<boolean> {
    const status = await this.inboxStatus();
    return status === InboxMessageStatus.Processed;
  }

  /**
   * Returns a promise that resolves when the message has been delivered.
   *
   * WARNING: May never resolve. Oftern takes hours to resolve.
   *
   * @param opts Polling options.
   */
  async wait(opts?: { pollTime?: number }): Promise<void> {
    const interval = opts?.pollTime ?? 5000;

    // sad spider face
    for (;;) {
      if (await this.delivered()) {
        return;
      }
      await delay(interval);
    }
  }

  /**
   * The domain from which the message was sent.
   */
  get origin(): number {
    return this.message.origin;
  }

  get originName(): ChainName {
    return resolveDomain(this.origin);
  }

  /**
   * The identifier for the sender of this message
   */
  get sender(): string {
    return this.message.sender;
  }

  /**
   * The destination domain for this message
   */
  get destination(): number {
    return this.message.destination;
  }

  get destinationName(): ChainName {
    return resolveDomain(this.destination);
  }

  /**
   * The identifer for the recipient for this message
   */
  get recipient(): string {
    return this.message.recipient;
  }

  /**
   * The message body
   */
  get body(): string {
    return this.message.body;
  }

  /**
   * The keccak256 hash of the message body
   */
  get bodyHash(): string {
    return keccak256(this.body);
  }

  /**
   * The hash of the transaction that dispatched this message
   */
  get transactionHash(): string {
    return this.dispatch.event.transactionHash;
  }

  /**
   * The messageHash committed to the tree in the Outbox contract.
   */
  get leaf(): string {
    return this.dispatch.event.args.messageHash;
  }

  /**
   * The index of the leaf in the contract.
   */
  get leafIndex(): BigNumber {
    return this.dispatch.event.args.leafIndex;
  }

  /**
   * The destination and nonceof this message.
   */
  get destinationAndNonce(): BigNumber {
    return this.dispatch.event.args.destinationAndNonce;
  }

  /**
   * The committed root when this message was dispatched.
   */
  get committedRoot(): string {
    return this.dispatch.event.args.committedRoot;
  }
}<|MERGE_RESOLUTION|>--- conflicted
+++ resolved
@@ -1,13 +1,11 @@
-<<<<<<< HEAD
-import { Inbox, Outbox, Outbox__factory } from '@abacus-network/core';
-=======
 import { AbacusCore } from '.';
->>>>>>> a424371e
 import { TransactionReceipt } from '@ethersproject/abstract-provider';
 import { BigNumber } from '@ethersproject/bignumber';
 import { arrayify, hexlify } from '@ethersproject/bytes';
 import { keccak256 } from 'ethers/lib/utils';
-import { AbacusCore } from '.';
+
+import { Inbox, Outbox, Outbox__factory } from '@abacus-network/core';
+
 import { Annotated, findAnnotatedSingleEvent } from '../events';
 import { MultiProvider } from '../provider';
 import {
@@ -17,10 +15,7 @@
   NameOrDomain,
 } from '../types';
 import { delay } from '../utils';
-<<<<<<< HEAD
-=======
-
->>>>>>> a424371e
+
 import {
   AnnotatedCheckpoint,
   AnnotatedDispatch,
