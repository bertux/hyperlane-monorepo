--- conflicted
+++ resolved
@@ -6,10 +6,7 @@
     paths:
       - 'rust/**'
       - .github/workflows/rust.yml
-<<<<<<< HEAD
-=======
       - '!*.md'
->>>>>>> acaa22cd
   # Support for merge queues
   merge_group:
   # Allows you to run this workflow manually from the Actions tab
@@ -42,8 +39,8 @@
       - name: rust cache
         uses: Swatinem/rust-cache@v2
         with:
-          prefix-key: "v2-rust"
-          shared-key: "test"
+          prefix-key: 'v2-rust'
+          shared-key: 'test'
           workspaces: |
             ./rust
       - name: Free disk space
@@ -72,8 +69,8 @@
       - name: rust cache
         uses: Swatinem/rust-cache@v2
         with:
-          prefix-key: "v2-rust"
-          shared-key: "lint"
+          prefix-key: 'v2-rust'
+          shared-key: 'lint'
           workspaces: |
             ./rust
       - name: Free disk space
